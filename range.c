--- conflicted
+++ resolved
@@ -1468,13 +1468,9 @@
 static void game_changed_state(game_ui *ui, game_state *oldstate,
                                game_state *newstate)
 {
-<<<<<<< HEAD
-    if (newstate->has_cheated) ui->cheated = TRUE;
 #ifdef ANDROID
     if (newstate->was_solved && ! newstate->has_cheated && oldstate && ! oldstate->was_solved) android_completed();
 #endif
-=======
->>>>>>> ce27e313
 }
 
 static float game_anim_length(game_state *oldstate, game_state *newstate,
@@ -1488,11 +1484,7 @@
 static float game_flash_length(game_state *from, game_state *to,
                                int dir, game_ui *ui)
 {
-<<<<<<< HEAD
-    if (!from->was_solved && to->was_solved)
-=======
     if (!from->was_solved && to->was_solved && !to->has_cheated)
->>>>>>> ce27e313
         return FLASH_TIME;
     return 0.0F;
 }
@@ -1752,10 +1744,7 @@
     game_anim_length,
     game_flash_length,
     game_status,
-<<<<<<< HEAD
 #ifndef NO_PRINTING
-=======
->>>>>>> ce27e313
     TRUE, FALSE, game_print_size, game_print,
 #endif
     FALSE, /* wants_statusbar */
