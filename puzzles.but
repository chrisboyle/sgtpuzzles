\title Simon Tatham's Portable Puzzle Collection

\cfg{winhelp-filename}{puzzles.hlp}
\cfg{winhelp-contents-titlepage}{Contents}

\cfg{text-filename}{puzzles.txt}

\cfg{html-contents-filename}{index.html}
\cfg{html-template-filename}{%k.html}
\cfg{html-index-filename}{docindex.html}
\cfg{html-leaf-level}{1}
\cfg{html-contents-depth-0}{1}
\cfg{html-contents-depth-1}{2}
\cfg{html-leaf-contains-contents}{true}

\cfg{info-filename}{puzzles.info}

\cfg{ps-filename}{puzzles.ps}
\cfg{pdf-filename}{puzzles.pdf}

\define{by} \u00D7{x}

\define{dash} \u2013{-}

\define{times} \u00D7{*}

\define{divide} \u00F7{/}

\define{minus} \u2212{-}

This is a collection of small one-player puzzle games.

\copyright This manual is copyright 2004-2014 Simon Tatham. All rights
reserved. You may distribute this documentation under the MIT licence.
See \k{licence} for the licence text in full.

\cfg{html-local-head}{<meta name="AppleTitle" content="Puzzles Help">}

\versionid $Id$

\C{intro} Introduction

I wrote this collection because I thought there should be more small
desktop toys available: little games you can pop up in a window and
play for two or three minutes while you take a break from whatever
else you were doing. And I was also annoyed that every time I found
a good game on (say) \i{Unix}, it wasn't available the next time I
was sitting at a \i{Windows} machine, or vice versa; so I arranged
that everything in my personal puzzle collection will happily run on
both, and have more recently done a port to \i{Mac OS X} as well. When I
find (or perhaps invent) further puzzle games that I like, they'll
be added to this collection and will immediately be available on
both platforms. And if anyone feels like writing any other front
ends \dash PocketPC, Mac OS pre-10, or whatever it might be \dash
then all the games in this framework will immediately become
available on another platform as well.

The actual games in this collection were mostly not my invention; they
are re-implementations of existing game concepts within my portable
puzzle framework. I do not claim credit, in general, for inventing the
rules of any of these puzzles. (I don't even claim authorship of all
the code; some of the puzzles have been submitted by other authors.)

This collection is distributed under the \i{MIT licence} (see
\k{licence}). This means that you can do pretty much anything you like
with the game binaries or the code, except pretending you wrote them
yourself, or suing me if anything goes wrong. 

The most recent versions, and \i{source code}, can be found at
\I{website}\W{http://www.chiark.greenend.org.uk/~sgtatham/puzzles/}\cw{http://www.chiark.greenend.org.uk/~sgtatham/puzzles/}.

Please report \I{feedback}\i{bugs} to
\W{mailto:anakin@pobox.com}\cw{anakin@pobox.com}.
You might find it helpful to read this article before reporting a bug:

\W{http://www.chiark.greenend.org.uk/~sgtatham/bugs.html}\cw{http://www.chiark.greenend.org.uk/~sgtatham/bugs.html}

\ii{Patches} are welcome. Especially if they provide a new front end
(to make all these games run on another platform), or a new game.


\C{common} \ii{Common features}

This chapter describes features that are common to all the games.

\H{common-actions} \I{controls}Common actions

These actions are all available from the \I{Game menu}\q{Game} menu
and via \I{keys}keyboard shortcuts, in addition to any game-specific
actions.

(On \i{Mac OS X}, to conform with local user interface standards, these
actions are situated on the \I{File menu}\q{File} and \I{Edit
menu}\q{Edit} menus instead.)

\dt \ii\e{New game} (\q{N}, Ctrl+\q{N})

\dd Starts a new game, with a random initial state.

\dt \ii\e{Restart game}

\dd Resets the current game to its initial state. (This can be undone.)

\dt \ii\e{Load}

\dd Loads a saved game from a file on disk.

\dt \ii\e{Save}

\dd Saves the current state of your game to a file on disk.

\lcont{

The Load and Save operations preserve your entire game
history (so you can save, reload, and still Undo and Redo things you
had done before saving).

}

\dt \I{printing, on Windows}\e{Print}

\dd Where supported (currently only on Windows), brings up a dialog
allowing you to print an arbitrary number of puzzles randomly
generated from the current parameters, optionally including the
current puzzle. (Only for puzzles which make sense to print, of
course \dash it's hard to think of a sensible printable representation
of Fifteen!)

\dt \ii\e{Undo} (\q{U}, Ctrl+\q{Z}, Ctrl+\q{_})

\dd Undoes a single move. (You can undo moves back to the start of the
session.)

\dt \ii\e{Redo} (\q{R}, Ctrl+\q{R})

\dd Redoes a previously undone move.

\dt \ii\e{Copy}

\dd Copies the current state of your game to the clipboard in text
format, so that you can paste it into (say) an e-mail client or a
web message board if you're discussing the game with someone else.
(Not all games support this feature.)

\dt \ii\e{Solve}

\dd Transforms the puzzle instantly into its solved state. For some
games (Cube) this feature is not supported at all because it is of
no particular use. For other games (such as Pattern), the solved
state can be used to give you information, if you can't see how a
solution can exist at all or you want to know where you made a
mistake. For still other games (such as Sixteen), automatic solution
tells you nothing about how to \e{get} to the solution, but it does
provide a useful way to get there quickly so that you can experiment
with set-piece moves and transformations.

\lcont{

Some games (such as Solo) are capable of solving a game ID you have
typed in from elsewhere. Other games (such as Rectangles) cannot
solve a game ID they didn't invent themself, but when they did
invent the game ID they know what the solution is already. Still
other games (Pattern) can solve \e{some} external game IDs, but only
if they aren't too difficult.

The \q{Solve} command adds the solved state to the end of the undo
chain for the puzzle. In other words, if you want to go back to
solving it yourself after seeing the answer, you can just press Undo.

}

\dt \I{exit}\ii\e{Quit} (\q{Q}, Ctrl+\q{Q})

\dd Closes the application entirely.

\H{common-id} Specifying games with the \ii{game ID}

There are two ways to save a game specification out of a puzzle and
recreate it later, or recreate it in somebody else's copy of the
same puzzle.

The \q{\i{Specific}} and \q{\i{Random Seed}} options from the
\I{Game menu}\q{Game} menu (or the \q{File} menu, on \i{Mac OS X}) each
show a piece of text (a \q{game ID}) which is sufficient to
reconstruct precisely the same game at a later date.

You can enter either of these pieces of text back into the program
(via the same \q{Specific} or \q{Random Seed} menu options) at a
later point, and it will recreate the same game. You can also use
either one as a \i{command line} argument (on Windows or Unix); see
\k{common-cmdline} for more detail.

The difference between the two forms is that a descriptive game ID
is a literal \e{description} of the \i{initial state} of the game,
whereas a random seed is just a piece of arbitrary text which was
provided as input to the random number generator used to create the
puzzle. This means that:

\b Descriptive game IDs tend to be longer in many puzzles (although
some, such as Cube (\k{cube}), only need very short descriptions).
So a random seed is often a \e{quicker} way to note down the puzzle
you're currently playing, or to tell it to somebody else so they can
play the same one as you.

\b Any text at all is a valid random seed. The automatically
generated ones are fifteen-digit numbers, but anything will do; you
can type in your full name, or a word you just made up, and a valid
puzzle will be generated from it. This provides a way for two or
more people to race to complete the same puzzle: you think of a
random seed, then everybody types it in at the same time, and nobody
has an advantage due to having seen the generated puzzle before
anybody else.

\b It is often possible to convert puzzles from other sources (such
as \q{nonograms} or \q{sudoku} from newspapers) into descriptive
game IDs suitable for use with these programs.

\b Random seeds are not guaranteed to produce the same result if you
use them with a different \i\e{version} of the puzzle program. This
is because the generation algorithm might have been improved or
modified in later versions of the code, and will therefore produce a
different result when given the same sequence of random numbers. Use
a descriptive game ID if you aren't sure that it will be used on the
same version of the program as yours.

\lcont{(Use the \q{About} menu option to find out the version number
of the program. Programs with the same version number running on
different platforms should still be random-seed compatible.)}

\I{ID format}A descriptive game ID starts with a piece of text which
encodes the \i\e{parameters} of the current game (such as grid
size). Then there is a colon, and after that is the description of
the game's initial state. A random seed starts with a similar string
of parameters, but then it contains a hash sign followed by
arbitrary data.

If you enter a descriptive game ID, the program will not be able to
show you the random seed which generated it, since it wasn't
generated \e{from} a random seed. If you \e{enter} a random seed,
however, the program will be able to show you the descriptive game
ID derived from that random seed.

Note that the game parameter strings are not always identical
between the two forms. For some games, there will be parameter data
provided with the random seed which is not included in the
descriptive game ID. This is because that parameter information is
only relevant when \e{generating} puzzle grids, and is not important
when playing them. Thus, for example, the difficulty level in Solo
(\k{solo}) is not mentioned in the descriptive game ID.

These additional parameters are also not set permanently if you type
in a game ID. For example, suppose you have Solo set to \q{Advanced}
difficulty level, and then a friend wants your help with a
\q{Trivial} puzzle; so the friend reads out a random seed specifying
\q{Trivial} difficulty, and you type it in. The program will
generate you the same \q{Trivial} grid which your friend was having
trouble with, but once you have finished playing it, when you ask
for a new game it will automatically go back to the \q{Advanced}
difficulty which it was previously set on.

\H{common-type} The \q{Type} menu

The \I{Type menu}\q{Type} menu, if present, may contain a list of
\i{preset} game settings. Selecting one of these will start a new
random game with the parameters specified.

The \q{Type} menu may also contain a \q{\i{Custom}} option which
allows you to fine-tune game \i{parameters}. The parameters
available are specific to each game and are described in the
following sections.

\H{common-cmdline} Specifying game parameters on the \i{command line}

(This section does not apply to the \i{Android} or \i{Mac OS X} versions.)

The games in this collection deliberately do not ever save
information on to the computer they run on: they have no high score
tables and no saved preferences. (This is because I expect at least
some people to play them at work, and those people will probably
appreciate leaving as little evidence as possible!)

However, if you do want to arrange for one of these games to
\I{default parameters, specifying}default to a particular set of
parameters, you can specify them on the command line.

The easiest way to do this is to set up the parameters you want
using the \q{Type} menu (see \k{common-type}), and then to select
\q{Random Seed} from the \q{Game} or \q{File} menu (see
\k{common-id}). The text in the \q{Game ID} box will be composed of
two parts, separated by a hash. The first of these parts represents
the game parameters (the size of the playing area, for example, and
anything else you set using the \q{Type} menu).

If you run the game with just that parameter text on the command
line, it will start up with the settings you specified.

For example: if you run Cube (see \k{cube}), select \q{Octahedron}
from the \q{Type} menu, and then go to the game ID selection, you
will see a string of the form \cq{o2x2#338686542711620}. Take only
the part before the hash (\cq{o2x2}), and start Cube with that text
on the command line: \cq{PREFIX-cube o2x2}.

If you copy the \e{entire} game ID on to the command line, the game
will start up in the specific game that was described. This is
occasionally a more convenient way to start a particular game ID
than by pasting it into the game ID selection box.

(You could also retrieve the encoded game parameters using the
\q{Specific} menu option instead of \q{Random Seed}, but if you do
then some options, such as the difficulty level in Solo, will be
missing. See \k{common-id} for more details on this.)

\H{common-unix-cmdline} \i{Unix} \i{command-line} options

(This section only applies to the Unix port.)

In addition to being able to specify game parameters on the command
line (see \k{common-cmdline}), there are various other options:

\dt \cw{--game}

\dt \cw{--load}

\dd These options respectively determine whether the command-line
argument is treated as specifying game parameters or a \i{save} file
to \i{load}. Only one should be specified. If neither of these options
is specified, a guess is made based on the format of the argument.

\dt \cw{--generate }\e{n}

\dd If this option is specified, instead of a puzzle being displayed,
a number of descriptive game IDs will be \I{generating game IDs}invented
and printed on standard output. This is useful for gaining access to
the game generation algorithms without necessarily using the frontend.

\lcont{

If game parameters are specified on the command-line, they will be
used to generate the game IDs; otherwise a default set of parameters
will be used.

The most common use of this option is in conjunction with \c{--print},
in which case its behaviour is slightly different; see below.

}

\dt \I{printing, on Unix}\cw{--print }\e{w}\cw{x}\e{h}

\dd If this option is specified, instead of a puzzle being displayed,
a printed representation of one or more unsolved puzzles is sent to
standard output, in \i{PostScript} format.

\lcont{

On each page of puzzles, there will be \e{w} across and \e{h} down. If
there are more puzzles than \e{w}\by\e{h}, more than one page will be
printed.

If \c{--generate} has also been specified, the invented game IDs will
be used to generate the printed output. Otherwise, a list of game IDs
is expected on standard input (which can be descriptive or random
seeds; see \k{common-id}), in the same format produced by
\c{--generate}.

For example:

\c PREFIX-net --generate 12 --print 2x3 7x7w | lpr

will generate two pages of printed Net puzzles (each of which will
have a 7\by\.7 wrapping grid), and pipe the output to the \c{lpr}
command, which on many systems will send them to an actual printer.

There are various other options which affect printing; see below.

}

\dt \cw{--save }\e{file-prefix} [ \cw{--save-suffix }\e{file-suffix} ]

\dd If this option is specified, instead of a puzzle being
displayed, saved-game files for one or more unsolved puzzles are
written to files constructed from the supplied prefix and/or suffix.

\lcont{

If \c{--generate} has also been specified, the invented game IDs will
be used to generate the printed output. Otherwise, a list of game IDs
is expected on standard input (which can be descriptive or random
seeds; see \k{common-id}), in the same format produced by
\c{--generate}.

For example:

\c PREFIX-net --generate 12 --save game --save-suffix .sav

will generate twelve Net saved-game files with the names
\cw{game0.sav} to \cw{game11.sav}.

}

\dt \cw{--version}

\dd Prints version information about the game, and then quits.

The following options are only meaningful if \c{--print} is also
specified:

\dt \cw{--with-solutions}

\dd The set of pages filled with unsolved puzzles will be followed by
the solutions to those puzzles.

\dt \cw{--scale }\e{n}

\dd Adjusts how big each puzzle is when printed. Larger numbers make
puzzles bigger; the default is 1.0.

\dt \cw{--colour}

\dd Puzzles will be printed in colour, rather than in black and white
(if supported by the puzzle).


\C{net} \i{Net}

\cfg{winhelp-topic}{games.net}

(\e{Note:} the \i{Windows} version of this game is called
\i\cw{NETGAME.EXE} to avoid clashing with Windows's own \cw{NET.EXE}.)

I originally saw this in the form of a Flash game called \i{FreeNet}
\k{FreeNet}, written by Pavils Jurjans; there are several other
implementations under the name \i{NetWalk}. The computer prepares a
network by connecting up the centres of squares in a grid, and then
shuffles the network by rotating every tile randomly. Your job is to
rotate it all back into place. The successful solution will be an
entirely connected network, with no closed loops. \#{The latter
clause means that there are no closed paths within the network.
Could this be clearer? "No closed paths"?} As a visual aid,
all tiles which are connected to the one in the middle are
highlighted. 

\B{FreeNet} \W{http://www.jurjans.lv/stuff/net/FreeNet.htm}\cw{http://www.jurjans.lv/stuff/net/FreeNet.htm}

\H{net-controls} \i{Net controls}

\IM{Net controls} controls, for Net
\IM{Net controls} keys, for Net
\IM{Net controls} shortcuts (keyboard), for Net

This game can be played with either the keyboard or the mouse. The
controls are:

\dt \e{Select tile}: mouse pointer, arrow keys

\dt \e{Rotate tile anticlockwise}: left mouse button, \q{A} key

\dt \e{Rotate tile clockwise}: right mouse button, \q{D} key

\dt \e{Rotate tile by 180 degrees}: \q{F} key

\dt \e{Lock (or unlock) tile}: middle mouse button, shift-click, \q{S} key

\dd You can lock a tile once you're sure of its orientation. You can
also unlock it again, but while it's locked you can't accidentally
turn it.

The following controls are not necessary to complete the game, but may
be useful:

\dt \e{Shift grid}: Shift + arrow keys

\dd On grids that wrap, you can move the origin of the grid, so that
tiles that were on opposite sides of the grid can be seen together.

\dt \e{Move centre}: Ctrl + arrow keys

\dd You can change which tile is used as the source of highlighting.
(It doesn't ultimately matter which tile this is, as every tile will
be connected to every other tile in a correct solution, but it may be
helpful in the intermediate stages of solving the puzzle.)

\dt \e{Jumble tiles}: \q{J} key

\dd This key turns all tiles that are not locked to random
orientations.

(All the actions described in \k{common-actions} are also available.)

\H{net-params} \I{parameters, for Net}Net parameters

These parameters are available from the \q{Custom...} option on the
\q{Type} menu.

\dt \e{Width}, \e{Height}

\dd Size of grid in tiles.

\dt \e{Walls wrap around}

\dd If checked, flow can pass from the left edge to the right edge,
and from top to bottom, and vice versa.

\dt \e{Barrier probability}

\dd A number between 0.0 and 1.0 controlling whether an immovable
barrier is placed between two tiles to prevent flow between them (a
higher number gives more barriers). Since barriers are immovable, they
act as constraints on the solution (i.e., hints).

\lcont{

The grid generation in Net has been carefully arranged so that the
barriers are independent of the rest of the grid. This means that if
you note down the random seed used to generate the current puzzle
(see \k{common-id}), change the \e{Barrier probability} parameter,
and then re-enter the same random seed, you should see exactly the
same starting grid, with the only change being the number of
barriers. So if you're stuck on a particular grid and need a hint,
you could start up another instance of Net, set up the same
parameters but a higher barrier probability, and enter the game seed
from the original Net window.

}

\dt \e{Ensure unique solution}

\dd Normally, Net will make sure that the puzzles it presents have
only one solution. Puzzles with ambiguous sections can be more
difficult and more subtle, so if you like you can turn off this
feature and risk having ambiguous puzzles. (Also, finding \e{all}
the possible solutions can be an additional challenge for an
advanced player.)


\C{cube} \i{Cube}

\cfg{winhelp-topic}{games.cube}

This is another one I originally saw as a web game. This one was a
Java game \k{cube-java-game}, by Paul Scott. You have a grid of 16
squares, six of which are blue; on one square rests a cube. Your move
is to use the arrow keys to roll the cube through 90 degrees so that
it moves to an adjacent square. If you roll the cube on to a blue
square, the blue square is picked up on one face of the cube; if you
roll a blue face of the cube on to a non-blue square, the blueness is
put down again. (In general, whenever you roll the cube, the two faces
that come into contact swap colours.) Your job is to get all six blue
squares on to the six faces of the cube at the same time. Count your
moves and try to do it in as few as possible. 

Unlike the original Java game, my version has an additional feature:
once you've mastered the game with a cube rolling on a square grid,
you can change to a triangular grid and roll any of a tetrahedron, an
octahedron or an icosahedron. 

\B{cube-java-game} \W{http://www3.sympatico.ca/paulscott/cube/cube.htm}\cw{http://www3.sympatico.ca/paulscott/cube/cube.htm}

\H{cube-controls} \i{Cube controls}

\IM{Cube controls} controls, for Cube
\IM{Cube controls} keys, for Cube
\IM{Cube controls} shortcuts (keyboard), for Cube

This game can be played with either the keyboard or the mouse.

Left-clicking anywhere on the window will move the cube (or other
solid) towards the mouse pointer.

The arrow keys can also used to roll the cube on its square grid in
the four cardinal directions.
On the triangular grids, the mapping of arrow keys to directions is
more approximate. Vertical movement is disallowed where it doesn't
make sense. The four keys surrounding the arrow keys on the numeric
keypad (\q{7}, \q{9}, \q{1}, \q{3}) can be used for diagonal movement.

(All the actions described in \k{common-actions} are also available.)

\H{cube-params} \I{parameters, for Cube}Cube parameters

These parameters are available from the \q{Custom...} option on the
\q{Type} menu.

\dt \e{Type of solid}

\dd Selects the solid to roll (and hence the shape of the grid):
tetrahedron, cube, octahedron, or icosahedron.

\dt \e{Width / top}, \e{Height / bottom}

\dd On a square grid, horizontal and vertical dimensions. On a
triangular grid, the number of triangles on the top and bottom rows
respectively.


\C{fifteen} \i{Fifteen}

\cfg{winhelp-topic}{games.fifteen}

The old ones are the best: this is the good old \q{\i{15-puzzle}}
with sliding tiles. You have a 4\by\.4 square grid; 15 squares
contain numbered tiles, and the sixteenth is empty. Your move is to
choose a tile next to the empty space, and slide it into the space.
The aim is to end up with the tiles in numerical order, with the
space in the bottom right (so that the top row reads 1,2,3,4 and the
bottom row reads 13,14,15,\e{space}).

\H{fifteen-controls} \i{Fifteen controls}

\IM{Fifteen controls} controls, for Fifteen
\IM{Fifteen controls} keys, for Fifteen
\IM{Fifteen controls} shortcuts (keyboard), for Fifteen

This game can be controlled with the mouse or the keyboard.

A left-click with the mouse in the row or column containing the empty
space will move as many tiles as necessary to move the space to the
mouse pointer.

The arrow keys will move a tile adjacent to the space in the direction
indicated (moving the space in the \e{opposite} direction).

(All the actions described in \k{common-actions} are also available.)

\H{fifteen-params} \I{parameters, for Fifteen}Fifteen parameters

The only options available from the \q{Custom...} option on the \q{Type}
menu are \e{Width} and \e{Height}, which are self-explanatory. (Once
you've changed these, it's not a \q{15-puzzle} any more, of course!)


\C{sixteen} \i{Sixteen}

\cfg{winhelp-topic}{games.sixteen}

Another sliding tile puzzle, visually similar to Fifteen (see
\k{fifteen}) but with a different type of move. This time, there is no
hole: all 16 squares on the grid contain numbered squares. Your move
is to shift an entire row left or right, or shift an entire column up
or down; every time you do that, the tile you shift off the grid
re-appears at the other end of the same row, in the space you just
vacated. To win, arrange the tiles into numerical order (1,2,3,4 on
the top row, 13,14,15,16 on the bottom). When you've done that, try
playing on different sizes of grid. 

I \e{might} have invented this game myself, though only by accident if
so (and I'm sure other people have independently invented it). I
thought I was imitating a screensaver I'd seen, but I have a feeling
that the screensaver might actually have been a Fifteen-type puzzle
rather than this slightly different kind. So this might be the one
thing in my puzzle collection which represents creativity on my part
rather than just engineering.

\H{sixteen-controls} \I{controls, for Sixteen}Sixteen controls

Left-clicking on an arrow will move the appropriate row or column in
the direction indicated.  Right-clicking will move it in the opposite
direction.

Alternatively, use the cursor keys to move the position indicator
around the edge of the grid, and use the return key to move the
row/column in the direction indicated. 

(All the actions described in \k{common-actions} are also available.)

\H{sixteen-params} \I{parameters, for Sixteen}Sixteen parameters

The parameters available from the \q{Custom...} option on the
\q{Type} menu are:

\b \e{Width} and \e{Height}, which are self-explanatory.

\b You can ask for a limited shuffling operation to be performed on
the grid. By default, Sixteen will shuffle the grid in such a way
that any arrangement is about as probable as any other. You can
override this by requesting a precise number of shuffling moves to
be performed. Typically your aim is then to determine the precise
set of shuffling moves and invert them exactly, so that you answer
(say) a four-move shuffle with a four-move solution. Note that the
more moves you ask for, the more likely it is that solutions shorter
than the target length will turn out to be possible.


\C{twiddle} \i{Twiddle}

\cfg{winhelp-topic}{games.twiddle}

Twiddle is a tile-rearrangement puzzle, visually similar to Sixteen
(see \k{sixteen}): you are given a grid of square tiles, each
containing a number, and your aim is to arrange the numbers into
ascending order.

In basic Twiddle, your move is to rotate a square group of four
tiles about their common centre. (Orientation is not significant in
the basic puzzle, although you can select it.) On more advanced
settings, you can rotate a larger square group of tiles.

I first saw this type of puzzle in the GameCube game \q{Metroid
Prime 2}. In the Main Gyro Chamber in that game, there is a puzzle
you solve to unlock a door, which is a special case of Twiddle. I
developed this game as a generalisation of that puzzle.

\H{twiddle-controls} \I{controls, for Twiddle}Twiddle controls

To play Twiddle, click the mouse in the centre of the square group
you wish to rotate. In the basic mode, you rotate a 2\by\.2 square,
which means you have to click at a corner point where four tiles
meet.

In more advanced modes you might be rotating 3\by\.3 or even more at
a time; if the size of the square is odd then you simply click in
the centre tile of the square you want to rotate.

Clicking with the left mouse button rotates the group anticlockwise.
Clicking with the right button rotates it clockwise.

You can also move an outline square around the grid with the cursor
keys; the square is the size above (2\by\.2 by default, or larger).
Pressing the return key or space bar will rotate the current square
anticlockwise or clockwise respectively.

(All the actions described in \k{common-actions} are also available.)

\H{twiddle-parameters} \I{parameters, for Twiddle}Twiddle parameters

Twiddle provides several configuration options via the \q{Custom}
option on the \q{Type} menu:

\b You can configure the width and height of the puzzle grid.

\b You can configure the size of square block that rotates at a time.

\b You can ask for every square in the grid to be distinguishable
(the default), or you can ask for a simplified puzzle in which there
are groups of identical numbers. In the simplified puzzle your aim
is just to arrange all the 1s into the first row, all the 2s into
the second row, and so on.

\b You can configure whether the orientation of tiles matters. If
you ask for an orientable puzzle, each tile will have a triangle
drawn in it. All the triangles must be pointing upwards to complete
the puzzle.

\b You can ask for a limited shuffling operation to be performed on
the grid. By default, Twiddle will shuffle the grid so much that any
arrangement is about as probable as any other. You can override this
by requesting a precise number of shuffling moves to be performed.
Typically your aim is then to determine the precise set of shuffling
moves and invert them exactly, so that you answer (say) a four-move
shuffle with a four-move solution. Note that the more moves you ask
for, the more likely it is that solutions shorter than the target
length will turn out to be possible.


\C{rectangles} \i{Rectangles}

\cfg{winhelp-topic}{games.rectangles}

You have a grid of squares, with numbers written in some (but not all)
of the squares. Your task is to subdivide the grid into rectangles of
various sizes, such that (a) every rectangle contains exactly one
numbered square, and (b) the area of each rectangle is equal to the
number written in its numbered square.

Credit for this game goes to the Japanese puzzle magazine \i{Nikoli}
\k{nikoli-rect}; I've also seen a Palm implementation at \i{Puzzle
Palace} \k{puzzle-palace-rect}. Unlike Puzzle Palace's
implementation, my version automatically generates random grids of
any size you like. The quality of puzzle design is therefore not
quite as good as hand-crafted puzzles would be, but on the plus side
you get an inexhaustible supply of puzzles tailored to your own
specification.

\B{nikoli-rect} \W{http://www.nikoli.co.jp/puzzles/7/index_text-e.htm}\cw{http://www.nikoli.co.jp/puzzles/7/index_text-e.htm}

\B{puzzle-palace-rect} \W{http://www.puzzle.gr.jp/puzzle/sikaku/palm/index.html.en}\cw{http://www.puzzle.gr.jp/puzzle/sikaku/palm/index.html.en}

\H{rectangles-controls} \I{controls, for Rectangles}Rectangles controls

This game is played with the mouse or cursor keys.

Left-click any edge to toggle it on or off, or left-click and drag to draw
an entire rectangle (or line) on the grid in one go (removing any existing
edges within that rectangle). Right-clicking and dragging will allow you
to erase the contents of a rectangle without affecting its edges. 

Alternatively, use the cursor keys to move the position indicator
around the board. Pressing the return key then allows you to use the
cursor keys to drag a rectangle out from that position, and pressing
the return key again completes the rectangle. Using the space bar
instead of the return key allows you to erase the contents of a
rectangle without affecting its edges, as above.

When a rectangle of the correct size is completed, it will be shaded.

(All the actions described in \k{common-actions} are also available.)

\H{rectangles-params} \I{parameters, for Rectangles}Rectangles parameters

These parameters are available from the \q{Custom...} option on the
\q{Type} menu.

\dt \e{Width}, \e{Height}

\dd Size of grid, in squares.

\dt \e{Expansion factor}

\dd This is a mechanism for changing the type of grids generated by
the program. Some people prefer a grid containing a few large
rectangles to one containing many small ones. So you can ask
Rectangles to essentially generate a \e{smaller} grid than the size
you specified, and then to expand it by adding rows and columns.

\lcont{

The default expansion factor of zero means that Rectangles will
simply generate a grid of the size you ask for, and do nothing
further. If you set an expansion factor of (say) 0.5, it means that
each dimension of the grid will be expanded to half again as big
after generation. In other words, the initial grid will be 2/3 the
size in each dimension, and will be expanded to its full size
without adding any more rectangles.

Setting an expansion factor of around 0.5 tends to make the game
more difficult, and also (in my experience) rewards a less deductive
and more intuitive playing style. If you set it \e{too} high,
though, the game simply cannot generate more than a few rectangles
to cover the entire grid, and the game becomes trivial.

}

\dt \e{Ensure unique solution}

\dd Normally, Rectangles will make sure that the puzzles it presents
have only one solution. Puzzles with ambiguous sections can be more
difficult and more subtle, so if you like you can turn off this
feature and risk having ambiguous puzzles. Also, finding \e{all} the
possible solutions can be an additional challenge for an advanced
player. Turning off this option can also speed up puzzle generation.


\C{netslide} \i{Netslide}

\cfg{winhelp-topic}{games.netslide}

This game combines the grid generation of Net (see \k{net}) with the
movement of Sixteen (see \k{sixteen}): you have a Net grid, but
instead of rotating tiles back into place you have to slide them
into place by moving a whole row at a time. 

As in Sixteen, \I{controls, for Netslide}control is with the mouse or
cursor keys. See \k{sixteen-controls}.

\I{parameters, for Netslide}The available game parameters have similar
meanings to those in Net (see \k{net-params}) and Sixteen (see
\k{sixteen-params}).

Netslide was contributed to this collection by Richard Boulton.


\C{pattern} \i{Pattern}

\cfg{winhelp-topic}{games.pattern}

You have a grid of squares, which must all be filled in either black
or white. Beside each row of the grid are listed the lengths of the
runs of black squares on that row; above each column are listed the
lengths of the runs of black squares in that column. Your aim is to
fill in the entire grid black or white.

I first saw this puzzle form around 1995, under the name
\q{\i{nonograms}}. I've seen it in various places since then, under
different names.

Normally, puzzles of this type turn out to be a meaningful picture
of something once you've solved them. However, since this version
generates the puzzles automatically, they will just look like random
groupings of squares. (One user has suggested that this is actually
a \e{good} thing, since it prevents you from guessing the colour of
squares based on the picture, and forces you to use logic instead.)
The advantage, though, is that you never run out of them.

\H{pattern-controls} \I{controls, for Pattern}Pattern controls

This game is played with the mouse.

Left-click in a square to colour it black. Right-click to colour it
white. If you make a mistake, you can middle-click, or hold down
Shift while clicking with any button, to colour the square in the
default grey (meaning \q{undecided}) again.

You can click and drag with the left or right mouse button to colour
a vertical or horizontal line of squares black or white at a time
(respectively). If you click and drag with the middle button, or
with Shift held down, you can colour a whole rectangle of squares
grey.

You can also move around the grid with the cursor keys. Pressing the
return key will cycle the current cell through empty, then black, then
white, then empty, and the space bar does the same cycle in reverse.

(All the actions described in \k{common-actions} are also available.)

\H{pattern-parameters} \I{parameters, for Pattern}Pattern parameters

The only options available from the \q{Custom...} option on the \q{Type}
menu are \e{Width} and \e{Height}, which are self-explanatory.


\C{solo} \i{Solo}

\cfg{winhelp-topic}{games.solo}

You have a square grid, which is divided into as many equally sized
sub-blocks as the grid has rows. Each square must be filled in with
a digit from 1 to the size of the grid, in such a way that

\b every row contains only one occurrence of each digit

\b every column contains only one occurrence of each digit

\b every block contains only one occurrence of each digit.

\b (optionally, by default off) each of the square's two main
diagonals contains only one occurrence of each digit.

You are given some of the numbers as clues; your aim is to place the
rest of the numbers correctly.

Under the default settings, the sub-blocks are square or
rectangular. The default puzzle size is 3\by\.3 (a 9\by\.9 actual
grid, divided into nine 3\by\.3 blocks). You can also select sizes
with rectangular blocks instead of square ones, such as 2\by\.3 (a
6\by\.6 grid divided into six 3\by\.2 blocks). Alternatively, you
can select \q{jigsaw} mode, in which the sub-blocks are arbitrary
shapes which differ between individual puzzles.

Another available mode is \q{killer}. In this mode, clues are not
given in the form of filled-in squares; instead, the grid is divided
into \q{cages} by coloured lines, and for each cage the game tells
you what the sum of all the digits in that cage should be. Also, no
digit may appear more than once within a cage, even if the cage
crosses the boundaries of existing regions.

If you select a puzzle size which requires more than 9 digits, the
additional digits will be letters of the alphabet. For example, if
you select 3\by\.4 then the digits which go in your grid will be 1
to 9, plus \cq{a}, \cq{b} and \cq{c}. This cannot be selected for
killer puzzles.

I first saw this puzzle in \i{Nikoli} \k{nikoli-solo}, although it's
also been popularised by various newspapers under the name
\q{Sudoku} or \q{Su Doku}.  Howard Garns is considered the inventor
of the modern form of the puzzle, and it was first published in
\e{Dell Pencil Puzzles and Word Games}.  A more elaborate treatment
of the history of the puzzle can be found on Wikipedia
\k{wikipedia-solo}.

\B{nikoli-solo} \W{http://www.nikoli.co.jp/puzzles/1/index_text-e.htm}\cw{http://www.nikoli.co.jp/puzzles/1/index_text-e.htm}

\B{wikipedia-solo} \W{http://en.wikipedia.org/wiki/Sudoku}\cw{http://en.wikipedia.org/wiki/Sudoku}

\H{solo-controls} \I{controls, for Solo}Solo controls

To play Solo, simply click the mouse in any empty square and then
type a digit or letter on the keyboard to fill that square. If you
make a mistake, click the mouse in the incorrect square and press
Space to clear it again (or use the Undo feature).

If you \e{right}-click in a square and then type a number, that
number will be entered in the square as a \q{pencil mark}. You can
have pencil marks for multiple numbers in the same square. Squares
containing filled-in numbers cannot also contain pencil marks.

The game pays no attention to pencil marks, so exactly what you use
them for is up to you: you can use them as reminders that a
particular square needs to be re-examined once you know more about a
particular number, or you can use them as lists of the possible
numbers in a given square, or anything else you feel like.

To erase a single pencil mark, right-click in the square and type
the same number again.

All pencil marks in a square are erased when you left-click and type
a number, or when you left-click and press space. Right-clicking and
pressing space will also erase pencil marks.

Alternatively, use the cursor keys to move the mark around the grid.
Pressing the return key toggles the mark (from a normal mark to a
pencil mark), and typing a number in is entered in the square in the
appropriate way; typing in a 0 or using the space bar will clear a
filled square. 

(All the actions described in \k{common-actions} are also available.)

\H{solo-parameters} \I{parameters, for Solo}Solo parameters

Solo allows you to configure two separate dimensions of the puzzle
grid on the \q{Type} menu: the number of columns, and the number of
rows, into which the main grid is divided. (The size of a block is
the inverse of this: for example, if you select 2 columns and 3 rows,
each actual block will have 3 columns and 2 rows.)

If you tick the \q{X} checkbox, Solo will apply the optional extra
constraint that the two main diagonals of the grid also contain one
of every digit. (This is sometimes known as \q{Sudoku-X} in
newspapers.) In this mode, the squares on the two main diagonals
will be shaded slightly so that you know it's enabled.

If you tick the \q{Jigsaw} checkbox, Solo will generate randomly
shaped sub-blocks. In this mode, the actual grid size will be taken
to be the product of the numbers entered in the \q{Columns} and
\q{Rows} boxes. There is no reason why you have to enter a number
greater than 1 in both boxes; Jigsaw mode has no constraint on the
grid size, and it can even be a prime number if you feel like it.

If you tick the \q{Killer} checkbox, Solo will generate a set of
of cages, which are randomly shaped and drawn in an outline of a
different colour.  Each of these regions contains a smaller clue
which shows the digit sum of all the squares in this region.

You can also configure the type of symmetry shown in the generated
puzzles. More symmetry makes the puzzles look prettier but may also
make them easier, since the symmetry constraints can force more
clues than necessary to be present. Completely asymmetric puzzles
have the freedom to contain as few clues as possible.

Finally, you can configure the difficulty of the generated puzzles.
Difficulty levels are judged by the complexity of the techniques of
deduction required to solve the puzzle: each level requires a mode
of reasoning which was not necessary in the previous one. In
particular, on difficulty levels \q{Trivial} and \q{Basic} there
will be a square you can fill in with a single number at all times,
whereas at \q{Intermediate} level and beyond you will have to make
partial deductions about the \e{set} of squares a number could be in
(or the set of numbers that could be in a square).
\#{Advanced, Extreme?}
At \q{Unreasonable} level, even this is not enough, and you will
eventually have to make a guess, and then backtrack if it turns out
to be wrong.

Generating difficult puzzles is itself difficult: if you select one
of the higher difficulty levels, Solo may have to make many attempts
at generating a puzzle before it finds one hard enough for you. Be
prepared to wait, especially if you have also configured a large
puzzle size.


\C{mines} \i{Mines}

\cfg{winhelp-topic}{games.mines}

You have a grid of covered squares, some of which contain mines, but
you don't know which. Your job is to uncover every square which does
\e{not} contain a mine. If you uncover a square containing a mine,
you lose. If you uncover a square which does not contain a mine, you
are told how many mines are contained within the eight surrounding
squares.

This game needs no introduction; popularised by Windows, it is
perhaps the single best known desktop puzzle game in existence.

This version of it has an unusual property. By default, it will
generate its mine positions in such a way as to ensure that you
never need to \e{guess} where a mine is: you will always be able to
deduce it somehow. So you will never, as can happen in other
versions, get to the last four squares and discover that there are
two mines left but you have no way of knowing for sure where they
are.

\H{mines-controls} \I{controls, for Mines}Mines controls

This game is played with the mouse.

If you left-click in a covered square, it will be uncovered.

If you right-click in a covered square, it will place a flag which
indicates that the square is believed to be a mine. Left-clicking in
a marked square will not uncover it, for safety. You can right-click
again to remove a mark placed in error.

If you left-click in an \e{uncovered} square, it will \q{clear
around} the square. This means: if the square has exactly as many
flags surrounding it as it should have mines, then all the covered
squares next to it which are \e{not} flagged will be uncovered. So
once you think you know the location of all the mines around a
square, you can use this function as a shortcut to avoid having to
click on each of the remaining squares one by one.

If you uncover a square which has \e{no} mines in the surrounding
eight squares, then it is obviously safe to uncover those squares in
turn, and so on if any of them also has no surrounding mines. This
will be done for you automatically; so sometimes when you uncover a
square, a whole new area will open up to be explored.

You can also use the cursor keys to move around the minefield.
Pressing the return key in a covered square uncovers it, and in an
uncovered square will clear around it (so it acts as the left button),
pressing the space bar in a covered square will place a flag
(similarly, it acts as the right button).

All the actions described in \k{common-actions} are also available.

Even Undo is available, although you might consider it cheating to
use it. If you step on a mine, the program will only reveal the mine
in question (unlike most other implementations, which reveal all of
them). You can then Undo your fatal move and continue playing if you
like. The program will track the number of times you died (and Undo
will not reduce that counter), so when you get to the end of the
game you know whether or not you did it without making any errors.

(If you really want to know the full layout of the grid, which other
implementations will show you after you die, you can always use the
Solve menu option.)

\H{mines-parameters} \I{parameters, for Mines}Mines parameters

The options available from the \q{Custom...} option on the \q{Type}
menu are:

\dt \e{Width}, \e{Height}

\dd Size of grid in squares.

\dt \e{Mines}

\dd Number of mines in the grid. You can enter this as an absolute
mine count, or alternatively you can put a \cw{%} sign on the end in
which case the game will arrange for that proportion of the squares
in the grid to be mines.

\lcont{

Beware of setting the mine count too high. At very high densities,
the program may spend forever searching for a solvable grid.

}

\dt \e{Ensure solubility}

\dd When this option is enabled (as it is by default), Mines will
ensure that the entire grid can be fully deduced starting from the
initial open space. If you prefer the riskier grids generated by
other implementations, you can switch off this option.


\C{samegame} \i{Same Game}

\cfg{winhelp-topic}{games.samegame}

You have a grid of coloured squares, which you have to clear by 
highlighting contiguous regions of more than one coloured square;
the larger the region you highlight, the more points you get (and
the faster you clear the arena).

If you clear the grid you win. If you end up with nothing but 
single squares (i.e., there are no more clickable regions left) you
lose.

Removing a region causes the rest of the grid to shuffle up:
blocks that are suspended will fall down (first), and then empty
columns are filled from the right. 

Same Game was contributed to this collection by James Harvey.

\H{samegame-controls} \i{Same Game controls}

\IM{Same Game controls} controls, for Same Game
\IM{Same Game controls} keys, for Same Game
\IM{Same Game controls} shortcuts (keyboard), for Same Game

This game can be played with either the keyboard or the mouse.

If you left-click an unselected region, it becomes selected (possibly
clearing the current selection). 

If you left-click the selected region, it will be removed (and the
rest of the grid shuffled immediately).

If you right-click the selected region, it will be unselected. 

The cursor keys move a cursor around the grid. Pressing the Space or
Enter keys while the cursor is in an unselected region selects it;
pressing Space or Enter again removes it as above.

(All the actions described in \k{common-actions} are also available.)

\H{samegame-parameters} \I{parameters, for Same Game}Same Game parameters

These parameters are available from the \q{Custom...} option on the
\q{Type} menu.

\dt \e{Width}, \e{Height}

\dd Size of grid in squares.

\dt \e{No. of colours}

\dd Number of different colours used to fill the grid; the more colours,
the fewer large regions of colour and thus the more difficult it is to
successfully clear the grid.

\dt \e{Scoring system}

\dd Controls the precise mechanism used for scoring. With the default
system, \q{(n-2)^2}, only regions of three squares or more will score
any points at all. With the alternative \q{(n-1)^2} system, regions of
two squares score a point each, and larger regions score relatively
more points.

\dt \e{Ensure solubility}

\dd If this option is ticked (the default state), generated grids
will be guaranteed to have at least one solution.

\lcont{

If you turn it off, the game generator will not try to guarantee
soluble grids; it will, however, still ensure that there are at
least 2 squares of each colour on the grid at the start (since a
grid with exactly one square of a given colour is \e{definitely}
insoluble). Grids generated with this option disabled may contain
more large areas of contiguous colour, leading to opportunities for
higher scores; they can also take less time to generate.

}


\C{flip} \i{Flip}

\cfg{winhelp-topic}{games.flip}

You have a grid of squares, some light and some dark. Your aim is to
light all the squares up at the same time. You can choose any square
and flip its state from light to dark or dark to light, but when you
do so, other squares around it change state as well.

Each square contains a small diagram showing which other squares
change when you flip it.

\H{flip-controls} \i{Flip controls}

\IM{Flip controls} controls, for Flip
\IM{Flip controls} keys, for Flip
\IM{Flip controls} shortcuts (keyboard), for Flip

This game can be played with either the keyboard or the mouse.

Left-click in a square to flip it and its associated squares, or
use the cursor keys to choose a square and the space bar or Enter
key to flip.

If you use the \q{Solve} function on this game, it will mark some of
the squares in red. If you click once in every square with a red
mark, the game should be solved. (If you click in a square
\e{without} a red mark, a red mark will appear in it to indicate
that you will need to reverse that operation to reach the solution.)

(All the actions described in \k{common-actions} are also available.)

\H{flip-parameters} \I{parameters, for flip}Flip parameters

These parameters are available from the \q{Custom...} option on the
\q{Type} menu.

\dt \e{Width}, \e{Height}

\dd Size of grid in squares.

\dt \e{Shape type}

\dd This control determines the shape of the region which is flipped
by clicking in any given square. The default setting, \q{Crosses},
causes every square to flip itself and its four immediate neighbours
(or three or two if it's at an edge or corner). The other setting,
\q{Random}, causes a random shape to be chosen for every square, so
the game is different every time.


\C{guess} \i{Guess}

\cfg{winhelp-topic}{games.guess}

You have a set of coloured pegs, and have to reproduce a
predetermined sequence of them (chosen by the computer) within a
certain number of guesses. 

Each guess gets marked with the number of correctly-coloured pegs
in the correct places (in black), and also the number of
correctly-coloured pegs in the wrong places (in white). 

This game is also known (and marketed, by Hasbro, mainly) as
a board game \q{\i{Mastermind}}, with 6 colours, 4 pegs per row,
and 10 guesses. However, this version allows custom settings of number
of colours (up to 10), number of pegs per row, and number of guesses. 

Guess was contributed to this collection by James Harvey.

\H{guess-controls} \i{Guess controls}

\IM{Guess controls} controls, for Guess
\IM{Guess controls} keys, for Guess
\IM{Guess controls} shortcuts (keyboard), for Guess

This game can be played with either the keyboard or the mouse.

With the mouse, drag a coloured peg from the tray on the left-hand
side to its required position in the current guess; pegs may also be
dragged from current and past guesses to copy them elsewhere. To
remove a peg, drag it off its current position to somewhere invalid.

Right-clicking in the current guess adds a \q{hold} marker; pegs
that have hold markers will be automatically added to the next guess
after marking.

Alternatively, with the keyboard, the up and down cursor keys can be
used to select a peg colour, the left and right keys to select a
peg position, and the space bar or Enter key to place a peg of the
selected colour in the chosen position. \q{D} or Backspace removes a
peg, and \q{H} adds a hold marker.

When the guess is complete, the smaller feedback pegs will be highlighted;
clicking on these (or moving the peg cursor to them with the arrow keys
and pressing the space bar or Enter key) will mark the current guess,
copy any held pegs to the next guess, and move the \q{current guess}
marker.

If you correctly position all the pegs the solution will be displayed
below; if you run out of guesses (or select \q{Solve...}) the solution
will also be revealed.

(All the actions described in \k{common-actions} are also available.)

\H{guess-parameters} \I{parameters, for Guess}Guess parameters

These parameters are available from the \q{Custom...} option on the
\q{Type} menu. The default game matches the parameters for the 
board game \q{Mastermind}. 

\dt \e{Colours}

\dd Number of colours the solution is chosen from; from 2 to 10
(more is harder).

\dt \e{Pegs per guess}

\dd Number of pegs per guess (more is harder).

\dt \e{Guesses}

\dd Number of guesses you have to find the solution in (fewer is harder).

\dt \e{Allow blanks}

\dd Allows blank pegs to be given as part of a guess (makes it easier, because
you know that those will never be counted as part of the solution). This
is turned off by default. 

\lcont{

Note that this doesn't allow blank pegs in the solution; if you really wanted
that, use one extra colour.

}

\dt \e{Allow duplicates}

\dd Allows the solution (and the guesses) to contain colours more than once;
this increases the search space (making things harder), and is turned on by
default.


\C{pegs} \i{Pegs}

\cfg{winhelp-topic}{games.pegs}

A number of pegs are placed in holes on a board. You can remove a
peg by jumping an adjacent peg over it (horizontally or vertically)
to a vacant hole on the other side. Your aim is to remove all but one
of the pegs initially present.

This game, best known as \I{Solitaire, Peg}\q{Peg Solitaire}, is
possibly one of the oldest puzzle games still commonly known.

\H{pegs-controls} \i{Pegs controls}

\IM{Pegs controls} controls, for Pegs

To move a peg, drag it with the mouse from its current position to
its final position. If the final position is exactly two holes away
from the initial position, is currently unoccupied by a peg, and
there is a peg in the intervening square, the move will be permitted
and the intervening peg will be removed.

Vacant spaces which you can move a peg into are marked with holes. A
space with no peg and no hole is not available for moving at all: it
is an obstacle which you must work around.

You can also use the cursor keys to move a position indicator around
the board. Pressing the return key while over a peg, followed by a
cursor key, will jump the peg in that direction (if that is a legal
move).

(All the actions described in \k{common-actions} are also available.)

\H{pegs-parameters} \I{parameters, for Pegs}Pegs parameters

These parameters are available from the \q{Custom...} option on the
\q{Type} menu.

\dt \e{Width}, \e{Height}

\dd Size of grid in holes.

\dt \e{Board type}

\dd Controls whether you are given a board of a standard shape or a
randomly generated shape. The two standard shapes currently
supported are \q{Cross} and \q{Octagon} (also commonly known as the
English and European traditional board layouts respectively).
Selecting \q{Random} will give you a different board shape every
time (but always one that is known to have a solution).


\C{dominosa} \i{Dominosa}

\cfg{winhelp-topic}{games.dominosa}

A normal set of dominoes \dash that is, one instance of every
(unordered) pair of numbers from 0 to 6 \dash has been arranged
irregularly into a rectangle; then the number in each square has
been written down and the dominoes themselves removed. Your task is
to reconstruct the pattern by arranging the set of dominoes to match
the provided array of numbers.

This puzzle is widely credited to O. S. Adler, and takes part of its
name from those initials.

\H{dominosa-controls} \i{Dominosa controls}

\IM{Dominosa controls} controls, for Dominosa

Left-clicking between any two adjacent numbers places a domino
covering them, or removes one if it is already present. Trying to
place a domino which overlaps existing dominoes will remove the ones
it overlaps.

Right-clicking between two adjacent numbers draws a line between
them, which you can use to remind yourself that you know those two
numbers are \e{not} covered by a single domino. Right-clicking again
removes the line.

You can also use the cursor keys to move a cursor around the grid.
When the cursor is half way between two adjacent numbers, pressing
the return key will place a domino covering those numbers, or
pressing the space bar will lay a line between the two squares.
Repeating either action removes the domino or line.

(All the actions described in \k{common-actions} are also available.)

\H{dominosa-parameters} \I{parameters, for Dominosa}Dominosa parameters

These parameters are available from the \q{Custom...} option on the
\q{Type} menu.

\dt \e{Maximum number on dominoes}

\dd Controls the size of the puzzle, by controlling the size of the
set of dominoes used to make it. Dominoes with numbers going up to N
will give rise to an (N+2) \by (N+1) rectangle; so, in particular,
the default value of 6 gives an 8\by\.7 grid.

\dt \e{Ensure unique solution}

\dd Normally, Dominosa will make sure that the puzzles it presents
have only one solution. Puzzles with ambiguous sections can be more
difficult and sometimes more subtle, so if you like you can turn off
this feature. Also, finding \e{all} the possible solutions can be an
additional challenge for an advanced player. Turning off this option
can also speed up puzzle generation.


\C{untangle} \i{Untangle}

\cfg{winhelp-topic}{games.untangle}

You are given a number of points, some of which have lines drawn
between them. You can move the points about arbitrarily; your aim is
to position the points so that no line crosses another.

I originally saw this in the form of a Flash game called \i{Planarity}
\k{Planarity}, written by John Tantalo.

\B{Planarity} \W{http://home.cwru.edu/~jnt5/Planarity}\cw{http://home.cwru.edu/~jnt5/Planarity}

\H{untangle-controls} \i{Untangle controls}

\IM{Untangle controls} controls, for Untangle

To move a point, click on it with the left mouse button and drag it
into a new position.

(All the actions described in \k{common-actions} are also available.)

\H{untangle-parameters} \I{parameters, for Untangle}Untangle parameters

There is only one parameter available from the \q{Custom...} option
on the \q{Type} menu:

\dt \e{Number of points}

\dd Controls the size of the puzzle, by specifying the number of
points in the generated graph.


\C{blackbox} \i{Black Box}

\cfg{winhelp-topic}{games.blackbox}

A number of balls are hidden in a rectangular arena. You have to
deduce the positions of the balls by firing lasers positioned at
the edges of the arena and observing how their beams are deflected. 

Beams will travel straight from their origin until they hit the
opposite side of the arena (at which point they emerge), unless
affected by balls in one of the following ways:

\b A beam that hits a ball head-on is absorbed and will never
   re-emerge. This includes beams that meet a ball on the first rank
   of the arena.

\b A beam with a ball to its front-left square gets deflected 90 degrees
   to the right.

\b A beam with a ball to its front-right square gets similarly deflected 
   to the left. 

\b A beam that would re-emerge from its entry location is considered to be
   \q{reflected}. 

\b A beam which would get deflected before entering the arena by a
   ball to the front-left or front-right of its entry point is also
   considered to be \q{reflected}.

Beams that are reflected appear as a \q{R}; beams that hit balls
head-on appear as \q{H}. Otherwise, a number appears at the firing
point and the location where the beam emerges (this number is unique
to that shot).

You can place guesses as to the location of the balls, based on the
entry and exit patterns of the beams; once you have placed enough
balls a button appears enabling you to have your guesses checked. 

Here is a diagram showing how the positions of balls can create each
of the beam behaviours shown above:

\c  1RHR---- 
\c |..O.O...|
\c 2........3
\c |........|
\c |........|
\c 3........|
\c |......O.|
\c H........|
\c |.....O..|
\c  12-RH---

As shown, it is possible for a beam to receive multiple reflections
before re-emerging (see turn 3). Similarly, a beam may be reflected
(possibly more than once) before receiving a hit (the \q{H} on the
left side of the example).

Note that any layout with more than 4 balls may have a non-unique
solution.  The following diagram illustrates this; if you know the
board contains 5 balls, it is impossible to determine where the fifth
ball is (possible positions marked with an \cw{x}):

\c  -------- 
\c |........|
\c |........|
\c |..O..O..|
\c |...xx...|
\c |...xx...|
\c |..O..O..|
\c |........|
\c |........|
\c  --------

For this reason, when you have your guesses checked, the game will
check that your solution \e{produces the same results} as the
computer's, rather than that your solution is identical to the
computer's. So in the above example, you could put the fifth ball at
\e{any} of the locations marked with an \cw{x}, and you would still
win.

Black Box was contributed to this collection by James Harvey.

\H{blackbox-controls} \i{Black Box controls}

\IM{Black Box controls} controls, for Black Box
\IM{Black Box controls} keys, for Black Box
\IM{Black Box controls} shortcuts (keyboard), for Black Box

To fire a laser beam, left-click in a square around the edge of the
arena. The results will be displayed immediately. Clicking or holding
the left button on one of these squares will highlight the current go
(or a previous go) to confirm the exit point for that laser, if
applicable.

To guess the location of a ball, left-click within the arena and a
black circle will appear marking the guess; click again to remove the
guessed ball.

Locations in the arena may be locked against modification by
right-clicking; whole rows and columns may be similarly locked by
right-clicking in the laser square above/below that column, or to the
left/right of that row.

The cursor keys may also be used to move around the grid. Pressing the
Enter key will fire a laser or add a new ball-location guess, and
pressing Space will lock a cell, row, or column.

When an appropriate number of balls have been guessed, a button will
appear at the top-left corner of the grid; clicking that (with mouse
or cursor) will check your guesses. 

If you click the \q{check} button and your guesses are not correct,
the game will show you the minimum information necessary to
demonstrate this to you, so you can try again. If your ball
positions are not consistent with the beam paths you already know
about, one beam path will be circled to indicate that it proves you
wrong. If your positions match all the existing beam paths but are
still wrong, one new beam path will be revealed (written in red)
which is not consistent with your current guesses.

If you decide to give up completely, you can select Solve to reveal
the actual ball positions. At this point, correctly-placed balls
will be displayed as filled black circles, incorrectly-placed balls
as filled black circles with red crosses, and missing balls as filled
red circles. In addition, a red circle marks any laser you had already
fired which is not consistent with your ball layout (just as when you
press the \q{check} button), and red text marks any laser you
\e{could} have fired in order to distinguish your ball layout from the
correct one.

(All the actions described in \k{common-actions} are also available.)

\H{blackbox-parameters} \I{parameters, for Black Box}Black Box parameters

These parameters are available from the \q{Custom...} option on the
\q{Type} menu.

\dt \e{Width}, \e{Height}

\dd Size of grid in squares. There are 2 \by \e{Width} \by \e{Height} lasers 
per grid, two per row and two per column. 

\dt \e{No. of balls}

\dd Number of balls to place in the grid. This can be a single number,
or a range (separated with a hyphen, like \q{2-6}), and determines the
number of balls to place on the grid. The \q{reveal} button is only
enabled if you have guessed an appropriate number of balls; a guess
using a different number to the original solution is still acceptable,
if all the beam inputs and outputs match.


\C{slant} \i{Slant}

\cfg{winhelp-topic}{games.slant}

You have a grid of squares. Your aim is to draw a diagonal line
through each square, and choose which way each line slants so that
the following conditions are met:

\b The diagonal lines never form a loop.

\b Any point with a circled number has precisely that many lines
meeting at it. (Thus, a 4 is the centre of a cross shape, whereas a
zero is the centre of a diamond shape \dash or rather, a partial
diamond shape, because a zero can never appear in the middle of the
grid because that would immediately cause a loop.)

Credit for this puzzle goes to \i{Nikoli} \k{nikoli-slant}.

\B{nikoli-slant}
\W{http://www.nikoli.co.jp/puzzles/39/index.htm}\cw{http://www.nikoli.co.jp/puzzles/39/index.htm}
(in Japanese)

\H{slant-controls} \i{Slant controls}

\IM{Slant controls} controls, for Slant

Left-clicking in a blank square will place a \cw{\\} in it (a line
leaning to the left, i.e. running from the top left of the square to
the bottom right). Right-clicking in a blank square will place a
\cw{/} in it (leaning to the right, running from top right to bottom
left).

Continuing to click either button will cycle between the three
possible square contents. Thus, if you left-click repeatedly in a
blank square it will change from blank to \cw{\\} to \cw{/} back to
blank, and if you right-click repeatedly the square will change from
blank to \cw{/} to \cw{\\} back to blank. (Therefore, you can play
the game entirely with one button if you need to.)

You can also use the cursor keys to move around the grid. Pressing the
return or space keys will place a \cw{\\} or a \cw{/}, respectively,
and will then cycle them as above.

(All the actions described in \k{common-actions} are also available.)

\H{slant-parameters} \I{parameters, for Slant}Slant parameters

These parameters are available from the \q{Custom...} option on the
\q{Type} menu.

\dt \e{Width}, \e{Height}

\dd Size of grid in squares.

\dt \e{Difficulty}

\dd Controls the difficulty of the generated puzzle. At Hard level,
you are required to do deductions based on knowledge of
\e{relationships} between squares rather than always being able to
deduce the exact contents of one square at a time. (For example, you
might know that two squares slant in the same direction, even if you
don't yet know what that direction is, and this might enable you to
deduce something about still other squares.) Even at Hard level,
guesswork and backtracking should never be necessary.


\C{lightup} \i{Light Up}

\cfg{winhelp-topic}{games.lightup}

You have a grid of squares. Some are filled in black; some of the
black squares are numbered. Your aim is to \q{light up} all the
empty squares by placing light bulbs in some of them.

Each light bulb illuminates the square it is on, plus all squares in
line with it horizontally or vertically unless a black square is
blocking the way.

To win the game, you must satisfy the following conditions:

\b All non-black squares are lit.

\b No light is lit by another light.

\b All numbered black squares have exactly that number of lights adjacent to
   them (in the four squares above, below, and to the side).

Non-numbered black squares may have any number of lights adjacent to them. 

Credit for this puzzle goes to \i{Nikoli} \k{nikoli-lightup}.

Light Up was contributed to this collection by James Harvey.

\B{nikoli-lightup}
\W{http://www.nikoli.co.jp/puzzles/32/index-e.htm}\cw{http://www.nikoli.co.jp/puzzles/32/index-e.htm}
(beware of Flash)

\H{lightup-controls} \i{Light Up controls}

\IM{Light Up controls} controls, for Light Up

Left-clicking in a non-black square will toggle the presence of a light
in that square. Right-clicking in a non-black square toggles a mark there to aid
solving; it can be used to highlight squares that cannot be lit, for example. 

You may not place a light in a marked square, nor place a mark in a lit square.

The game will highlight obvious errors in red. Lights lit by other
lights are highlighted in this way, as are numbered squares which
do not (or cannot) have the right number of lights next to them.
  
Thus, the grid is solved when all non-black squares have yellow
highlights and there are no red lights.

(All the actions described in \k{common-actions} are also available.)

\H{lightup-parameters} \I{parameters, for Light Up}Light Up parameters

These parameters are available from the \q{Custom...} option on the
\q{Type} menu.

\dt \e{Width}, \e{Height}

\dd Size of grid in squares.

\dt \e{%age of black squares}

\dd Rough percentage of black squares in the grid.

\lcont{

This is a hint rather than an instruction. If the grid generator is
unable to generate a puzzle to this precise specification, it will
increase the proportion of black squares until it can.

}

\dt \e{Symmetry}

\dd Allows you to specify the required symmetry of the black squares
in the grid. (This does not affect the difficulty of the puzzles
noticeably.)

\dt \e{Difficulty}

\dd \q{Easy} means that the puzzles should be soluble without
backtracking or guessing, \q{Hard} means that some guesses will
probably be necessary.


\C{map} \i{Map}

\cfg{winhelp-topic}{games.map}

You are given a map consisting of a number of regions. Your task is
to colour each region with one of four colours, in such a way that
no two regions sharing a boundary have the same colour. You are
provided with some regions already coloured, sufficient to make the
remainder of the solution unique.

Only regions which share a length of border are required to be
different colours. Two regions which meet at only one \e{point}
(i.e. are diagonally separated) may be the same colour.

I believe this puzzle is original; I've never seen an implementation
of it anywhere else. The concept of a \i{four-colouring} puzzle was
suggested by Owen Dunn; credit must also go to Nikoli and to Verity
Allan for inspiring the train of thought that led to me realising
Owen's suggestion was a viable puzzle. Thanks also to Gareth Taylor
for many detailed suggestions.

\H{map-controls} \i{Map controls}

\IM{Map controls} controls, for Map

To colour a region, click the left mouse button on an existing
region of the desired colour and drag that colour into the new
region.

(The program will always ensure the starting puzzle has at least one
region of each colour, so that this is always possible!)

If you need to clear a region, you can drag from an empty region, or
from the puzzle boundary if there are no empty regions left.

Dragging a colour using the \e{right} mouse button will stipple the
region in that colour, which you can use as a note to yourself that
you think the region \e{might} be that colour. A region can contain
stipples in multiple colours at once. (This is often useful at the
harder difficulty levels.)

You can also use the cursor keys to move around the map: the colour of
the cursor indicates the position of the colour you would drag (which
is not obvious if you're on a region's boundary, since it depends on the
direction from which you approached the boundary). Pressing the return
key starts a drag of that colour, as above, which you control with the
cursor keys; pressing the return key again finishes the drag. The
space bar can be used similarly to create a stippled region. 
Double-pressing the return key (without moving the cursor) will clear
the region, as a drag from an empty region does: this is useful with
the cursor mode if you have filled the entire map in but need to 
correct the layout.

If you press L during play, the game will toggle display of a number
in each region of the map. This is useful if you want to discuss a
particular puzzle instance with a friend \dash having an unambiguous
name for each region is much easier than trying to refer to them all
by names such as \q{the one down and right of the brown one on the
top border}.

(All the actions described in \k{common-actions} are also available.)

\H{map-parameters} \I{parameters, for Map}Map parameters

These parameters are available from the \q{Custom...} option on the
\q{Type} menu.

\dt \e{Width}, \e{Height}

\dd Size of grid in squares.

\dt \e{Regions}

\dd Number of regions in the generated map.

\dt \e{Difficulty}

\dd In \q{Easy} mode, there should always be at least one region
whose colour can be determined trivially. In \q{Normal} and \q{Hard}
modes, you will have to use increasingly complex logic to deduce the
colour of some regions. However, it will always be possible without
having to guess or backtrack.

\lcont{

In \q{Unreasonable} mode, the program will feel free to generate
puzzles which are as hard as it can possibly make them: the only
constraint is that they should still have a unique solution. Solving
Unreasonable puzzles may require guessing and backtracking.

}


\C{loopy} \i{Loopy}

\cfg{winhelp-topic}{games.loopy}

You are given a grid of dots, marked with yellow lines to indicate
which dots you are allowed to connect directly together. Your aim is
to use some subset of those yellow lines to draw a single unbroken
loop from dot to dot within the grid.

Some of the spaces between the lines contain numbers. These numbers
indicate how many of the lines around that space form part of the
loop. The loop you draw must correctly satisfy all of these clues to
be considered a correct solution.

In the default mode, the dots are arranged in a grid of squares;
however, you can also play on triangular or hexagonal grids, or even
more exotic ones.

Credit for the basic puzzle idea goes to \i{Nikoli}
\k{nikoli-loopy}.

Loopy was originally contributed to this collection by Mike Pinna,
and subsequently enhanced to handle various types of non-square grid
by Lambros Lambrou.

\B{nikoli-loopy}
\W{http://www.nikoli.co.jp/puzzles/3/index-e.htm}\cw{http://www.nikoli.co.jp/puzzles/3/index-e.htm}
(beware of Flash)

\H{loopy-controls} \i{Loopy controls}

\IM{Loopy controls} controls, for Loopy

Click the left mouse button on a yellow line to turn it black,
indicating that you think it is part of the loop. Click again to
turn the line yellow again (meaning you aren't sure yet).

If you are sure that a particular line segment is \e{not} part of
the loop, you can click the right mouse button to remove it
completely. Again, clicking a second time will turn the line back to
yellow.

(All the actions described in \k{common-actions} are also available.)

\H{loopy-parameters} \I{parameters, for Loopy}Loopy parameters

These parameters are available from the \q{Custom...} option on the
\q{Type} menu.

\dt \e{Width}, \e{Height}

\dd Size of grid, measured in number of regions across and down. For
square grids, it's clear how this is counted; for other types of
grid you may have to think a bit to see how the dimensions are
measured.

\dt \e{Grid type}

\dd Allows you to choose between a selection of types of tiling.
Some have all the faces the same but may have multiple different
types of vertex (e.g. the \e{Cairo} or \e{Kites} mode); others have
all the vertices the same but may have different types of face (e.g.
the \e{Great Hexagonal}). The square, triangular and honeycomb grids
are fully regular, and have all their vertices \e{and} faces the
same; this makes them the least confusing to play.

\dt \e{Difficulty}

\dd Controls the difficulty of the generated puzzle.
\#{FIXME: what distinguishes Easy, Medium, and Hard? In particular,
when are backtracking/guesswork required, if ever?}


\C{inertia} \i{Inertia}

\cfg{winhelp-topic}{games.inertia}

You are a small green ball sitting in a grid full of obstacles. Your
aim is to collect all the gems without running into any mines.

You can move the ball in any orthogonal \e{or diagonal} direction.
Once the ball starts moving, it will continue until something stops
it. A wall directly in its path will stop it (but if it is moving
diagonally, it will move through a diagonal gap between two other
walls without stopping). Also, some of the squares are \q{stops};
when the ball moves on to a stop, it will stop moving no matter what
direction it was going in. Gems do \e{not} stop the ball; it picks
them up and keeps on going.

Running into a mine is fatal. Even if you picked up the last gem in
the same move which then hit a mine, the game will count you as dead
rather than victorious.

This game was originally implemented for Windows by Ben Olmstead
\k{bem}, who was kind enough to release his source code on request
so that it could be re-implemented for this collection.

\B{bem} \W{http://xn13.com/}\cw{http://xn13.com/}

\H{inertia-controls} \i{Inertia controls}

\IM{Inertia controls} controls, for Inertia
\IM{Inertia controls} keys, for Inertia
\IM{Inertia controls} shortcuts (keyboard), for Inertia

You can move the ball in any of the eight directions using the
numeric keypad. Alternatively, if you click the left mouse button on
the grid, the ball will begin a move in the general direction of
where you clicked.

If you use the \q{Solve} function on this game, the program will
compute a path through the grid which collects all the remaining
gems and returns to the current position. A hint arrow will appear
on the ball indicating the direction in which you should move to
begin on this path. If you then move in that direction, the arrow
will update to indicate the next direction on the path. You can also
press Space to automatically move in the direction of the hint
arrow. If you move in a different direction from the one shown by
the arrow, the hint arrows will stop appearing because you have
strayed from the provided path; you can then use \q{Solve} again to
generate a new path if you want to.

All the actions described in \k{common-actions} are also available.
In particular, if you do run into a mine and die, you can use the
Undo function and resume playing from before the fatal move. The
game will keep track of the number of times you have done this.

\H{inertia-parameters} \I{parameters, for Inertia}Inertia parameters

These parameters are available from the \q{Custom...} option on the
\q{Type} menu.

\dt \e{Width}, \e{Height}

\dd Size of grid in squares.


\C{tents} \i{Tents}

\cfg{winhelp-topic}{games.tents}

You have a grid of squares, some of which contain trees. Your aim is
to place tents in some of the remaining squares, in such a way that
the following conditions are met:

\b There are exactly as many tents as trees.

\b The tents and trees can be matched up in such a way that each
tent is directly adjacent (horizontally or vertically, but not
diagonally) to its own tree. However, a tent may be adjacent to
other trees as well as its own.

\b No two tents are adjacent horizontally, vertically \e{or
diagonally}.

\b The number of tents in each row, and in each column, matches the
numbers given round the sides of the grid.

This puzzle can be found in several places on the Internet, and was
brought to my attention by e-mail. I don't know who I should credit
for inventing it.

\H{tents-controls} \i{Tents controls}

\IM{Tents controls} controls, for Tents

Left-clicking in a blank square will place a tent in it.
Right-clicking in a blank square will colour it green, indicating
that you are sure it \e{isn't} a tent. Clicking either button in an
occupied square will clear it.

If you \e{drag} with the right button along a row or column, every
blank square in the region you cover will be turned green, and no
other squares will be affected. (This is useful for clearing the
remainder of a row once you have placed all its tents.)

You can also use the cursor keys to move around the grid. Pressing the
return key over an empty square will place a tent, and pressing the
space bar over an empty square will colour it green; either key will
clear an occupied square.

(All the actions described in \k{common-actions} are also available.)

\H{tents-parameters} \I{parameters, for Tents}Tents parameters

These parameters are available from the \q{Custom...} option on the
\q{Type} menu.

\dt \e{Width}, \e{Height}

\dd Size of grid in squares.

\dt \e{Difficulty}

\dd Controls the difficulty of the generated puzzle. More difficult
puzzles require more complex deductions, but at present none of the
available difficulty levels requires guesswork or backtracking.


\C{bridges} \i{Bridges}

\cfg{winhelp-topic}{games.bridges}

You have a set of islands distributed across the playing area. Each
island contains a number. Your aim is to connect the islands
together with bridges, in such a way that:

\b Bridges run horizontally or vertically.

\b The number of bridges terminating at any island is equal to the
number written in that island.

\b Two bridges may run in parallel between the same two islands, but
no more than two may do so.

\b No bridge crosses another bridge.

\b All the islands are connected together.

There are some configurable alternative modes, which involve
changing the parallel-bridge limit to something other than 2, and
introducing the additional constraint that no sequence of bridges
may form a loop from one island back to the same island. The rules
stated above are the default ones.

Credit for this puzzle goes to \i{Nikoli} \k{nikoli-bridges}.

Bridges was contributed to this collection by James Harvey.

\B{nikoli-bridges}
\W{http://www.nikoli.co.jp/puzzles/14/index-e.htm}\cw{http://www.nikoli.co.jp/puzzles/14/index-e.htm}

\H{bridges-controls} \i{Bridges controls}

\IM{Bridges controls} controls, for Bridges

To place a bridge between two islands, click the mouse down on one
island and drag it towards the other. You do not need to drag all
the way to the other island; you only need to move the mouse far
enough for the intended bridge direction to be unambiguous. (So you
can keep the mouse near the starting island and conveniently throw
bridges out from it in many directions.)

Doing this again when a bridge is already present will add another
parallel bridge. If there are already as many bridges between the
two islands as permitted by the current game rules (i.e. two by
default), the same dragging action will remove all of them.

If you want to remind yourself that two islands definitely \e{do
not} have a bridge between them, you can right-drag between them in
the same way to draw a \q{non-bridge} marker.

If you think you have finished with an island (i.e. you have placed
all its bridges and are confident that they are in the right
places), you can mark the island as finished by left-clicking on it.
This will highlight it and all the bridges connected to it, and you
will be prevented from accidentally modifying any of those bridges
in future. Left-clicking again on a highlighted island will unmark
it and restore your ability to modify it.

You can also use the cursor keys to move around the grid: if possible
the cursor will always move orthogonally, otherwise it will move
towards the nearest island to the indicated direction. Pressing the
return key followed by a cursor key will lay a bridge in that direction
(if available); pressing the space bar followed by a cursor key will
lay a \q{non-bridge} marker.

You can mark an island as finished by pressing the return key twice.

Violations of the puzzle rules will be marked in red:

\b An island with too many bridges will be highlighted in red.

\b An island with too few bridges will be highlighted in red if it
is definitely an error (as opposed to merely not being finished
yet): if adding enough bridges would involve having to cross another
bridge or remove a non-bridge marker, or if the island has been
highlighted as complete.

\b A group of islands and bridges may be highlighted in red if it is
a closed subset of the puzzle with no way to connect it to the rest
of the islands. For example, if you directly connect two 1s together
with a bridge and they are not the only two islands on the grid,
they will light up red to indicate that such a group cannot be
contained in any valid solution.

\b If you have selected the (non-default) option to disallow loops
in the solution, a group of bridges which forms a loop will be
highlighted.

(All the actions described in \k{common-actions} are also available.)

\H{bridges-parameters} \I{parameters, for Bridges}Bridges parameters

These parameters are available from the \q{Custom...} option on the
\q{Type} menu.

\dt \e{Width}, \e{Height}

\dd Size of grid in squares.

\dt \e{Difficulty}

\dd Difficulty level of puzzle.

\dt \e{Allow loops}

\dd This is set by default. If cleared, puzzles will be generated in
such a way that they are always soluble without creating a loop, and
solutions which do involve a loop will be disallowed.

\dt \e{Max. bridges per direction}

\dd Maximum number of bridges in any particular direction. The
default is 2, but you can change it to 1, 3 or 4. In general, fewer
is easier.

\dt \e{%age of island squares}

\dd Gives a rough percentage of islands the generator will try and
lay before finishing the puzzle. Certain layouts will not manage to
lay enough islands; this is an upper bound.

\dt \e{Expansion factor (%age)}

\dd The grid generator works by picking an existing island at random
(after first creating an initial island somewhere). It then decides
on a direction (at random), and then works out how far it could
extend before creating another island. This parameter determines how
likely it is to extend as far as it can, rather than choosing
somewhere closer.

\lcont{

High expansion factors usually mean easier puzzles with fewer
possible islands; low expansion factors can create lots of
tightly-packed islands.

}


\C{unequal} \i{Unequal}

\cfg{winhelp-topic}{games.unequal}

You have a square grid; each square may contain a digit from 1 to
the size of the grid, and some squares have clue signs between
them. Your aim is to fully populate the grid with numbers such that:

\b Each row contains only one occurrence of each digit

\b Each column contains only one occurrence of each digit

\b All the clue signs are satisfied. 

There are two modes for this game, \q{Unequal} and \q{Adjacent}.

In \q{Unequal} mode, the clue signs are greater-than symbols indicating one
square's value is greater than its neighbour's. In this mode not all clues
may be visible, particularly at higher difficulty levels. 

In \q{Adjacent} mode, the clue signs are bars indicating
one square's value is numerically adjacent (i.e. one higher or one lower)
than its neighbour. In this mode all clues are always visible: absence of
a bar thus means that a square's value is definitely not numerically adjacent
to that neighbour's.  

In \q{Trivial} difficulty level (available via the \q{Custom} game type
selector), there are no greater-than signs in \q{Unequal} mode; the puzzle is
to solve the \i{Latin square} only.

At the time of writing, the \q{Unequal} mode of this puzzle is appearing in the
Guardian weekly under the name \q{\i{Futoshiki}}.

Unequal was contributed to this collection by James Harvey.

\H{unequal-controls} \i{Unequal controls}

\IM{Unequal controls} controls, for Unequal

Unequal shares much of its control system with Solo.

To play Unequal, simply click the mouse in any empty square and then
type a digit or letter on the keyboard to fill that square. If you
make a mistake, click the mouse in the incorrect square and press
Space to clear it again (or use the Undo feature).

If you \e{right}-click in a square and then type a number, that
number will be entered in the square as a \q{pencil mark}. You can
have pencil marks for multiple numbers in the same square. Squares
containing filled-in numbers cannot also contain pencil marks.

The game pays no attention to pencil marks, so exactly what you use
them for is up to you: you can use them as reminders that a
particular square needs to be re-examined once you know more about a
particular number, or you can use them as lists of the possible
numbers in a given square, or anything else you feel like.

To erase a single pencil mark, right-click in the square and type
the same number again.

All pencil marks in a square are erased when you left-click and type
a number, or when you left-click and press space. Right-clicking and
pressing space will also erase pencil marks.

As for Solo, the cursor keys can be used in conjunction with the digit
keys to set numbers or pencil marks. You can also use the 'M' key to
auto-fill every numeric hint, ready for removal as required, or the 'H'
key to do the same but also to remove all obvious hints. 

Alternatively, use the cursor keys to move the mark around the grid.
Pressing the return key toggles the mark (from a normal mark to a
pencil mark), and typing a number in is entered in the square in the
appropriate way; typing in a 0 or using the space bar will clear a
filled square. 

(All the actions described in \k{common-actions} are also available.)

\H{unequal-parameters} \I{parameters, for Unequal}Unequal parameters

These parameters are available from the \q{Custom...} option on the
\q{Type} menu.

\dt \e{Mode}

\dd Mode of the puzzle (\q{Unequal} or \q{Adjacent})

\dt \e{Size (s*s)}

\dd Size of grid.

\dt \e{Difficulty}

\dd Controls the difficulty of the generated puzzle. At Trivial
level, there are no greater-than signs; the puzzle is to solve the
Latin square only. At Recursive level (only available via the
\q{Custom} game type selector) backtracking will be required, but
the solution should still be unique. The levels in between require
increasingly complex reasoning to avoid having to backtrack.



\C{galaxies} \i{Galaxies}

\cfg{winhelp-topic}{games.galaxies}

You have a rectangular grid containing a number of dots. Your aim is
to draw edges along the grid lines which divide the rectangle into
regions in such a way that every region is 180\u00b0{-degree}
rotationally symmetric, and contains exactly one dot which is
located at its centre of symmetry.

This puzzle was invented by \i{Nikoli} \k{nikoli-galaxies}, under
the name \q{Tentai Show}; its name is commonly translated into
English as \q{Spiral Galaxies}.

Galaxies was contributed to this collection by James Harvey.

\B{nikoli-galaxies} \W{http://www.nikoli.co.jp/en/puzzles/astronomical_show/}\cw{http://www.nikoli.co.jp/en/puzzles/astronomical_show/}

\H{galaxies-controls} \i{Galaxies controls}

\IM{Galaxies controls} controls, for Galaxies

Left-click on any grid line to draw an edge if there isn't one
already, or to remove one if there is. When you create a valid
region (one which is closed, contains exactly one dot, is
180\u00b0{-degree} symmetric about that dot, and contains no
extraneous edges inside it) it will be highlighted automatically; so
your aim is to have the whole grid highlighted in that way.

During solving, you might know that a particular grid square belongs
to a specific dot, but not be sure of where the edges go and which
other squares are connected to the dot. In order to mark this so you
don't forget, you can right-click on the dot and drag, which will
create an arrow marker pointing at the dot. Drop that in a square of
your choice and it will remind you which dot it's associated with.
You can also right-click on existing arrows to pick them up and move
them, or destroy them by dropping them off the edge of the grid.
(Also, if you're not sure which dot an arrow is pointing at, you can
pick it up and move it around to make it clearer. It will swivel
constantly as you drag it, to stay pointed at its parent dot.)

You can also use the cursor keys to move around the grid squares and
lines.  Pressing the return key when over a grid line will draw or
clear its edge, as above. Pressing the return key when over a dot will
pick up an arrow, to be dropped the next time the return key is
pressed; this can also be used to move existing arrows around, removing
them by dropping them on a dot or another arrow.

(All the actions described in \k{common-actions} are also available.)

\H{galaxies-parameters} \I{parameters, for Galaxies}Galaxies parameters

These parameters are available from the \q{Custom...} option on the
\q{Type} menu.

\dt \e{Width}, \e{Height}

\dd Size of grid in squares.

\dt \e{Difficulty}

\dd Controls the difficulty of the generated puzzle. More difficult
puzzles require more complex deductions, and the \q{Unreasonable}
difficulty level may require backtracking.



\C{filling} \i{Filling}

\cfg{winhelp-topic}{games.filling}

You have a grid of squares, some of which contain digits, and the
rest of which are empty. Your job is to fill in digits in the empty
squares, in such a way that each connected region of squares all
containing the same digit has an area equal to that digit.

(\q{Connected region}, for the purposes of this game, does not count
diagonally separated squares as adjacent.)

For example, it follows that no square can contain a zero, and that
two adjacent squares can not both contain a one.  No region has an
area greater than 9 (because then its area would not be a single
digit).

Credit for this puzzle goes to \i{Nikoli} \k{nikoli-fillomino}.

Filling was contributed to this collection by Jonas K\u00F6{oe}lker.

\B{nikoli-fillomino}
\W{http://www.nikoli.co.jp/en/puzzles/fillomino/}\cw{http://www.nikoli.co.jp/en/puzzles/fillomino/}

\H{filling-controls} \I{controls, for Filling}Filling controls

To play Filling, simply click the mouse in any empty square and then
type a digit on the keyboard to fill that square. By dragging the
mouse, you can select multiple squares to fill with a single keypress.
If you make a mistake, click the mouse in the incorrect square and
press 0, Space, Backspace or Enter to clear it again (or use the Undo
feature).

You can also move around the grid with the cursor keys; typing a digit will
fill the square containing the cursor with that number, or typing 0, Space,
or Enter will clear it. You can also select multiple squares for numbering
or clearing by using the return key, before typing a digit to fill in the
highlighted squares (as above).

(All the actions described in \k{common-actions} are also available.)

\H{filling-parameters} \I{parameters, for Filling}Filling parameters

Filling allows you to configure the number of rows and columns of the
grid, through the \q{Type} menu.


\C{keen} \i{Keen}

\cfg{winhelp-topic}{games.keen}

You have a square grid; each square may contain a digit from 1 to
the size of the grid. The grid is divided into blocks of varying
shape and size, with arithmetic clues written in them. Your aim is
to fully populate the grid with digits such that:

\b Each row contains only one occurrence of each digit

\b Each column contains only one occurrence of each digit

\b The digits in each block can be combined to form the number
stated in the clue, using the arithmetic operation given in the
clue. That is:

\lcont{

\b An addition clue means that the sum of the digits in the block
must be the given number. For example, \q{15+} means the contents of
the block adds up to fifteen.

\b A multiplication clue (e.g. \q{60\times}), similarly, means that
the product of the digits in the block must be the given number.

\b A subtraction clue will always be written in a block of size two,
and it means that one of the digits in the block is greater than the
other by the given amount. For example, \q{2\minus} means that one
of the digits in the block is 2 more than the other, or equivalently
that one digit minus the other one is 2. The two digits could be
either way round, though.

\b A division clue (e.g. \q{3\divide}), similarly, is always in a
block of size two and means that one digit divided by the other is
equal to the given amount.

Note that a block may contain the same digit more than once
(provided the identical ones are not in the same row and column).
This rule is precisely the opposite of the rule in Solo's \q{Killer}
mode (see \k{solo}).

}

This puzzle appears in the Times under the name \q{\i{KenKen}}.


\H{keen-controls} \i{Keen controls}

\IM{Keen controls} controls, for Keen

Keen shares much of its control system with Solo (and Unequal).

To play Keen, simply click the mouse in any empty square and then
type a digit on the keyboard to fill that square. If you make a
mistake, click the mouse in the incorrect square and press Space to
clear it again (or use the Undo feature).

If you \e{right}-click in a square and then type a number, that
number will be entered in the square as a \q{pencil mark}. You can
have pencil marks for multiple numbers in the same square. Squares
containing filled-in numbers cannot also contain pencil marks.

The game pays no attention to pencil marks, so exactly what you use
them for is up to you: you can use them as reminders that a
particular square needs to be re-examined once you know more about a
particular number, or you can use them as lists of the possible
numbers in a given square, or anything else you feel like.

To erase a single pencil mark, right-click in the square and type
the same number again.

All pencil marks in a square are erased when you left-click and type
a number, or when you left-click and press space. Right-clicking and
pressing space will also erase pencil marks.

As for Solo, the cursor keys can be used in conjunction with the
digit keys to set numbers or pencil marks. Use the cursor keys to
move a highlight around the grid, and type a digit to enter it in
the highlighted square. Pressing return toggles the highlight into a
mode in which you can enter or remove pencil marks.

Pressing M will fill in a full set of pencil marks in every square
that does not have a main digit in it.

(All the actions described in \k{common-actions} are also available.)

\H{keen-parameters} \I{parameters, for Keen}Keen parameters

These parameters are available from the \q{Custom...} option on the
\q{Type} menu.

\dt \e{Grid size}

\dd Specifies the size of the grid. Lower limit is 3; upper limit is
9 (because the user interface would become more difficult with
\q{digits} bigger than 9!).

\dt \e{Difficulty}

\dd Controls the difficulty of the generated puzzle. At Unreasonable
level, some backtracking will be required, but the solution should
still be unique. The remaining levels require increasingly complex
reasoning to avoid having to backtrack.


\C{towers} \i{Towers}

\cfg{winhelp-topic}{games.towers}

You have a square grid. On each square of the grid you can build a
tower, with its height ranging from 1 to the size of the grid.
Around the edge of the grid are some numeric clues.

Your task is to build a tower on every square, in such a way that:

\b Each row contains every possible height of tower once

\b Each column contains every possible height of tower once

\b Each numeric clue describes the number of towers that can be seen
if you look into the square from that direction, assuming that
shorter towers are hidden behind taller ones. For example, in a
5\by\.5 grid, a clue marked \q{5} indicates that the five tower
heights must appear in increasing order (otherwise you would not be
able to see all five towers), whereas a clue marked \q{1} indicates
that the tallest tower (the one marked 5) must come first.

In harder or larger puzzles, some towers will be specified for you
as well as the clues round the edge, and some edge clues may be
missing.

This puzzle appears on the web under various names, particularly
\q{\i{Skyscrapers}}, but I don't know who first invented it.


\H{towers-controls} \i{Towers controls}

\IM{Towers controls} controls, for Towers

Towers shares much of its control system with Solo, Unequal and Keen.

To play Towers, simply click the mouse in any empty square and then
type a digit on the keyboard to fill that square with a tower of the
given height. If you make a mistake, click the mouse in the
incorrect square and press Space to clear it again (or use the Undo
feature).

If you \e{right}-click in a square and then type a number, that
number will be entered in the square as a \q{pencil mark}. You can
have pencil marks for multiple numbers in the same square. A square
containing a tower cannot also contain pencil marks.

The game pays no attention to pencil marks, so exactly what you use
them for is up to you: you can use them as reminders that a
particular square needs to be re-examined once you know more about a
particular number, or you can use them as lists of the possible
numbers in a given square, or anything else you feel like.

To erase a single pencil mark, right-click in the square and type
the same number again.

All pencil marks in a square are erased when you left-click and type
a number, or when you left-click and press space. Right-clicking and
pressing space will also erase pencil marks.

As for Solo, the cursor keys can be used in conjunction with the
digit keys to set numbers or pencil marks. Use the cursor keys to
move a highlight around the grid, and type a digit to enter it in
the highlighted square. Pressing return toggles the highlight into a
mode in which you can enter or remove pencil marks.

Pressing M will fill in a full set of pencil marks in every square
that does not have a main digit in it.

(All the actions described in \k{common-actions} are also available.)

\H{towers-parameters} \I{parameters, for Towers}Towers parameters

These parameters are available from the \q{Custom...} option on the
\q{Type} menu.

\dt \e{Grid size}

\dd Specifies the size of the grid. Lower limit is 3; upper limit is
9 (because the user interface would become more difficult with
\q{digits} bigger than 9!).

\dt \e{Difficulty}

\dd Controls the difficulty of the generated puzzle. At Unreasonable
level, some backtracking will be required, but the solution should
still be unique. The remaining levels require increasingly complex
reasoning to avoid having to backtrack.


\C{singles} \i{Singles}

\cfg{winhelp-topic}{games.singles}

You have a grid of white squares, all of which contain numbers. Your task
is to colour some of the squares black (removing the number) so as to satisfy
all of the following conditions:

\b No number occurs more than once in any row or column.

\b No black square is horizontally or vertically adjacent to any other black
square.

\b The remaining white squares must all form one contiguous region
(connected by edges, not just touching at corners).

Credit for this puzzle goes to \i{Nikoli} \k{nikoli-hitori} who call it
\i{Hitori}. 

Singles was contributed to this collection by James Harvey.

\B{nikoli-hitori}
\W{http://www.nikoli.com/en/puzzles/hitori/index.html}\cw{http://www.nikoli.com/en/puzzles/hitori/index.html}
(beware of Flash)

\H{singles-controls} \i{Singles controls}

\IM{Singles controls} controls, for Singles

Left-clicking on an empty square will colour it black; left-clicking again 
will restore the number. Right-clicking will add a circle (useful for 
indicating that a cell is definitely not black). 

You can also use the cursor keys to move around the grid. Pressing the
return or space keys will turn a square black or add a circle respectively,
and pressing the key again will restore the number or remove the circle.

(All the actions described in \k{common-actions} are also available.)

\H{singles-parameters} \I{parameters, for Singles}Singles parameters

These parameters are available from the \q{Custom...} option on the
\q{Type} menu.

\dt \e{Width}, \e{Height}

\dd Size of grid in squares.

\dt \e{Difficulty}

\dd Controls the difficulty of the generated puzzle.


\C{magnets} \i{Magnets}

\cfg{winhelp-topic}{games.magnets}

A rectangular grid has been filled with a mixture of magnets (that is,
dominoes with one positive end and one negative end) and blank dominoes
(that is, dominoes with two neutral poles).
These dominoes are initially only seen in silhouette. Around the grid
are placed a number of clues indicating the number of positive and
negative poles contained in certain columns and rows.

Your aim is to correctly place the magnets and blank dominoes such that
all the clues are satisfied, with the additional constraint that no two
similar magnetic poles may be orthogonally adjacent (since they repel).
Neutral poles do not repel, and can be adjacent to any other pole. 

Credit for this puzzle goes to \i{Janko} \k{janko-magnets}.

Magnets was contributed to this collection by James Harvey.

\B{janko-magnets}
\W{http://www.janko.at/Raetsel/Magnete/index.htm}\cw{http://www.janko.at/Raetsel/Magnete/index.htm}

\H{magnets-controls} \i{Magnets controls}

\IM{Magnets controls} controls, for Magnets

Left-clicking on an empty square places a magnet at that position with
the positive pole on the square and the negative pole on the other half
of the magnet; left-clicking again reverses the polarity, and a third
click removes the magnet.

Right-clicking on an empty square places a blank domino there.
Right-clicking again places two question marks on the domino, signifying
\q{this cannot be blank} (which can be useful to note deductions while
solving), and right-clicking again empties the domino. 

You can also use the cursor keys to move a cursor around the grid. 
Pressing the return key will lay a domino with a positive pole at that
position; pressing again reverses the polarity and then removes the
domino, as with left-clicking. Using the space bar allows placement
of blank dominoes and cannot-be-blank hints, as for right-clicking. 

(All the actions described in \k{common-actions} are also available.)

\H{magnets-parameters} \I{parameters, for Magnets}Magnets parameters

These parameters are available from the \q{Custom...} option on the
\q{Type} menu.

\dt \e{Width}, \e{Height}

\dd Size of grid in squares. There will be half \e{Width} \by \e{Height}
dominoes in the grid: if this number is odd then one square will be blank.

\lcont{

(Grids with at least one odd dimension tend to be easier to solve.)

}

\dt \e{Difficulty}

\dd Controls the difficulty of the generated puzzle. At Tricky level,
you are required to make more deductions about empty dominoes and
row/column counts. 

\dt \e{Strip clues}

\dd If true, some of the clues around the grid are removed at generation
time, making the puzzle more difficult.


\C{signpost} \i{Signpost}

\cfg{winhelp-topic}{games.signpost}

You have a grid of squares; each square (except the last one)
contains an arrow, and some squares also contain numbers. Your job
is to connect the squares to form a continuous list of numbers
starting at 1 and linked in the direction of the arrows \dash so the
arrow inside the square with the number 1 will point to the square
containing the number 2, which will point to the square containing
the number 3, etc. Each square can be any distance away from the
previous one, as long as it is somewhere in the direction of the
arrow.

By convention the first and last numbers are shown; one or more
interim numbers may also appear at the beginning. 

Credit for this puzzle goes to \i{Janko} \k{janko-arrowpath}, who call it
\q{Pfeilpfad} (\q{arrow path}).

Signpost was contributed to this collection by James Harvey.

\B{janko-arrowpath}
\W{http://janko.at/Raetsel/Pfeilpfad/index.htm}\cw{http://janko.at/Raetsel/Pfeilpfad/index.htm}

\H{signpost-controls} \I{controls, for Signpost}Signpost controls

To play Signpost, you connect squares together by dragging from one
square to another, indicating that they are adjacent in the
sequence. Drag with the left button from a square to its successor,
or with the right button from a square to its predecessor.

If you connect together two squares in this way and one of them has
a number in it, the appropriate number will appear in the other
square. If you connect two non-numbered squares, they will be
assigned temporary algebraic labels: on the first occasion, they
will be labelled \cq{a} and \cq{a+1}, and then \cq{b} and \cq{b+1},
and so on. Connecting more squares on to the ends of such a chain
will cause them all to be labelled with the same letter.

When you left-click or right-click in a square, the legal squares to
connect it to will be shown.

The arrow in each square starts off black, and goes grey once you
connect the square to its successor. Also, each square which needs a
predecessor has a small dot in the bottom left corner, which
vanishes once you link a square to it. So your aim is always to
connect a square with a black arrow to a square with a dot.

To remove any links for a particular square (both incoming and
outgoing), left-drag it off the grid. To remove a whole chain,
right-drag any square in the chain off the grid.

You can also use the cursor keys to move around the grid squares and
lines. Pressing the return key when over a square starts a link
operation, and pressing the return key again over a square will
finish the link, if allowable. Pressing the space bar over a square
will show the other squares pointing to it, and allow you to form a
backward link, and pressing the space bar again cancels this.

(All the actions described in \k{common-actions} are also available.)

\H{signpost-parameters} \I{parameters, for Signpost}Signpost parameters

These parameters are available from the \q{Custom...} option on the
\q{Type} menu.

\dt \e{Width}, \e{Height}

\dd Size of grid in squares.

\dt \e{Force start/end to corners}

\dd If true, the start and end squares are always placed in opposite corners
(the start at the top left, and the end at the bottom right). If false the start
and end squares are placed randomly (although always both shown). 

\C{range} \i{Range}

\cfg{winhelp-topic}{games.range}

You have a grid of squares; some squares contain numbers.  Your job is
to colour some of the squares black, such that several criteria are
satisfied:

\b no square with a number is coloured black.

\b no two black squares are adjacent (horizontally or vertically).

\b for any two white squares, there is a path between them using only
white squares.

\b for each square with a number, that number denotes the total number
of white squares reachable from that square going in a straight line
in any horizontal or vertical direction until hitting a wall or a
black square; the square with the number is included in the total
(once).

For instance, a square containing the number one must have four black
squares as its neighbours by the last criterion; but then it's
impossible for it to be connected to any outside white square, which
violates the second to last criterion.  So no square will contain the
number one.

Credit for this puzzle goes to \i{Nikoli}, who have variously called
it \q{Kurodoko}, \q{Kuromasu} or \q{Where is Black Cells}.
\k{nikoli-range}.

Range was contributed to this collection by Jonas K\u00F6{oe}lker.

\B{nikoli-range}
\W{http://www.nikoli.co.jp/en/puzzles/where_is_black_cells/}\cw{http://www.nikoli.co.jp/en/puzzles/where_is_black_cells/}

\H{range-controls} \I{controls, for Range}Range controls

Click with the left button to paint a square black, or with the right
button to mark a square with a dot to indicate that you are sure it
should \e{not} be painted black. Repeated clicking with either button
will cycle the square through the three possible states (filled,
dotted or empty) in opposite directions.

You can also use the cursor keys to move around the grid squares.
Pressing Return does the same as clicking with the left button, while
pressing Space does the same as a right button click.

(All the actions described in \k{common-actions} are also available.)

\H{range-parameters} \I{parameters, for Range}Range parameters

These parameters are available from the \q{Custom...} option on the
\q{Type} menu.

\dt \e{Width}, \e{Height}

\dd Size of grid in squares.

\C{pearl} \i{Pearl}

\cfg{winhelp-topic}{games.pearl}

You have a grid of squares. Your job is to draw lines between the
centres of horizontally or vertically adjacent squares, so that the
lines form a single closed loop. In the resulting grid, some of the
squares that the loop passes through will contain corners, and some
will be straight horizontal or vertical lines. (And some squares can
be completely empty \dash the loop doesn't have to pass through every
square.)

Some of the squares contain black and white circles, which are clues
that the loop must satisfy.

A black circle in a square indicates that that square is a corner, but
neither of the squares adjacent to it in the loop is also a corner.

A white circle indicates that the square is a straight edge, but \e{at
least one} of the squares adjacent to it in the loop is a corner.

(In both cases, the clue only constrains the two squares adjacent
\e{in the loop}, that is, the squares that the loop passes into after
leaving the clue square. The squares that are only adjacent \e{in the
grid} are not constrained.)

Credit for this puzzle goes to \i{Nikoli}, who call it \q{Masyu}.
\k{nikoli-pearl}

Thanks to James Harvey for assistance with the implementation.

\B{nikoli-pearl}
\W{http://www.nikoli.co.jp/en/puzzles/masyu/}\cw{http://www.nikoli.co.jp/en/puzzles/masyu/}

\H{pearl-controls} \I{controls, for Pearl}Pearl controls

Click with the left button on a grid edge to draw a segment of the
loop through that edge, or to remove a segment once it is drawn.

Drag with the left button through a series of squares to draw more
than one segment of the loop in one go. Alternatively, drag over an
existing part of the loop to undraw it, or to undraw part of it and
then go in a different direction.

Click with the right button on a grid edge to mark it with a cross,
indicating that you are sure the loop does not go through that edge.
(For instance, if you have decided which of the squares adjacent to a
white clue has to be a corner, but don't yet know which way the corner
turns, you might mark the one way it \e{can't} go with a cross.)

Alternatively, use the cursor keys to move the cursor.  Use the Enter
key to begin and end keyboard `drag' operations.  Use the Space key to
cancel the drag.  Use Ctrl-arrowkey and Shift-arrowkey to simulate a
left or right click, respectively, on the edge in the given direction
relative to the cursor, i.e. to draw a segment or a cross.

(All the actions described in \k{common-actions} are also available.)

\H{pearl-parameters} \I{parameters, for Pearl}Pearl parameters

These parameters are available from the \q{Custom...} option on the
\q{Type} menu.

\C{undead} \i{Undead}

\cfg{winhelp-topic}{games.undead}

You are given a grid of squares, some of which contain diagonal
mirrors. Every square which is not a mirror must be filled with one of
three types of undead monster: a ghost, a vampire, or a zombie.

Vampires can be seen directly, but are invisible when reflected in
mirrors. Ghosts are the opposite way round: they can be seen in
mirrors, but are invisible when looked at directly. Zombies are
visible by any means.

You are also told the total number of each type of monster in the
grid. Also around the edge of the grid are written numbers, which
indicate how many monsters can be seen if you look into the grid along
a row or column starting from that position. (The diagonal mirrors are
reflective on both sides. If your reflected line of sight crosses the
same monster more than once, the number will count it each time it is
visible, not just once.)

This puzzle type was invented by David Millar, under the name
\q{Haunted Mirror Maze}. See \k{janko-undead} for more details.

Undead was contributed to this collection by Steffen Bauer.

\B{janko-undead}
\W{http://www.janko.at/Raetsel/Spukschloss/index.htm}\cw{http://www.janko.at/Raetsel/Spukschloss/index.htm}

\H{undead-controls} \I{controls, for Undead}Undead controls

Undead has a similar control system to Solo, Unequal and Keen.

To play Undead, click the mouse in any empty square and then type a
letter on the keyboard indicating the type of monster: \q{G} for a
ghost, \q{V} for a vampire, or \q{Z} for a zombie. If you make a
mistake, click the mouse in the incorrect square and press Space to
clear it again (or use the Undo feature).

If you \e{right}-click in a square and then type a letter, the
corresponding monster will be shown in reduced size in that square, as
a \q{pencil mark}. You can have pencil marks for multiple monsters in
the same square. A square containing a full-size monster cannot also
contain pencil marks.

The game pays no attention to pencil marks, so exactly what you use
them for is up to you: you can use them as reminders that a particular
square needs to be re-examined once you know more about a particular
monster, or you can use them as lists of the possible monster in a
given square, or anything else you feel like.

To erase a single pencil mark, right-click in the square and type
the same letter again.

All pencil marks in a square are erased when you left-click and type a
monster letter, or when you left-click and press Space. Right-clicking
and pressing space will also erase pencil marks.

As for Solo, the cursor keys can be used in conjunction with the letter
keys to place monsters or pencil marks. Use the cursor keys to move a
highlight around the grid, and type a monster letter to enter it in
the highlighted square. Pressing return toggles the highlight into a
mode in which you can enter or remove pencil marks.

If you prefer plain letters of the alphabet to cute monster pictures,
you can press \q{A} to toggle between showing the monsters as monsters or
showing them as letters.

(All the actions described in \k{common-actions} are also available.)

\H{undead-parameters} \I{parameters, for Undead}Undead parameters

These parameters are available from the \q{Custom...} option on the
\q{Type} menu.

\dt \e{Width}, \e{Height}

\dd Size of grid in squares.

\dt \e{Difficulty}

\dd Controls the difficulty of the generated puzzle.

\C{unruly} \i{Unruly}

\cfg{winhelp-topic}{games.unruly}

You are given a grid of squares, which you must colour either black or
white. Some squares are provided as clues; the rest are left for you
to fill in. Each row and column must contain the same number of black
and white squares, and no row or column may contain three consecutive
squares of the same colour.

This puzzle type was invented by Adolfo Zanellati, under the name
\q{Tohu wa Vohu}. See \k{janko-unruly} for more details.

Unruly was contributed to this collection by Lennard Sprong.

\B{janko-unruly}
\W{http://www.janko.at/Raetsel/Tohu-Wa-Vohu/index.htm}\cw{http://www.janko.at/Raetsel/Tohu-Wa-Vohu/index.htm}

\H{unruly-controls} \I{controls, for Unruly}Unruly controls

To play Unruly, click the mouse in a square to change its colour.
Left-clicking an empty square will turn it black, and right-clicking
will turn it white. Keep clicking the same button to cycle through the
three possible states for the square. If you middle-click in a square
it will be reset to empty.

You can also use the cursor keys to move around the grid. Pressing the
return or space keys will turn an empty square black or white
respectively (and then cycle the colours in the same way as the mouse
buttons), and pressing Backspace will reset a square to empty.

(All the actions described in \k{common-actions} are also available.)

\H{unruly-parameters} \I{parameters, for Unruly}Unruly parameters

These parameters are available from the \q{Custom...} option on the
\q{Type} menu.

\dt \e{Width}, \e{Height}

\dd Size of grid in squares. (Note that the rules of the game require
both the width and height to be even numbers.)

\dt \e{Difficulty}

\dd Controls the difficulty of the generated puzzle.

\dt \e{Unique rows and columns}

\dd If enabled, no two rows are permitted to have exactly the same
pattern, and likewise columns. (A row and a column can match, though.)

\A{licence} \I{MIT licence}\ii{Licence}

This software is \i{copyright} 2004-2014 Simon Tatham.

Portions copyright Richard Boulton, James Harvey, Mike Pinna, Jonas
<<<<<<< HEAD
K\u00F6{oe}lker, Dariusz Olszewski, Michael Schierl, Lambros
Lambrou, Bernd Schmidt and Chris Boyle.
=======
K\u00F6{oe}lker, Dariusz Olszewski, Michael Schierl, Lambros Lambrou,
Bernd Schmidt, Steffen Bauer, Lennard Sprong and Rogier Goossens.
>>>>>>> a00a02b5

Permission is hereby granted, free of charge, to any person
obtaining a copy of this software and associated documentation files
(the \q{Software}), to deal in the Software without restriction,
including without limitation the rights to use, copy, modify, merge,
publish, distribute, sublicense, and/or sell copies of the Software,
and to permit persons to whom the Software is furnished to do so,
subject to the following conditions:

The above copyright notice and this permission notice shall be
included in all copies or substantial portions of the Software.

THE SOFTWARE IS PROVIDED \q{AS IS}, WITHOUT WARRANTY OF ANY KIND,
EXPRESS OR IMPLIED, INCLUDING BUT NOT LIMITED TO THE WARRANTIES OF
MERCHANTABILITY, FITNESS FOR A PARTICULAR PURPOSE AND
NONINFRINGEMENT. IN NO EVENT SHALL THE AUTHORS OR COPYRIGHT HOLDERS
BE LIABLE FOR ANY CLAIM, DAMAGES OR OTHER LIABILITY, WHETHER IN AN
ACTION OF CONTRACT, TORT OR OTHERWISE, ARISING FROM, OUT OF OR IN
CONNECTION WITH THE SOFTWARE OR THE USE OR OTHER DEALINGS IN THE
SOFTWARE.

\IM{command-line}{command line} command line

\IM{default parameters, specifying} default parameters, specifying
\IM{default parameters, specifying} preferences, specifying default

\IM{Unix} Unix
\IM{Unix} Linux

\IM{generating game IDs} generating game IDs
\IM{generating game IDs} game ID, generating

\IM{specific} \q{Specific}, menu option
\IM{custom} \q{Custom}, menu option

\IM{game ID} game ID
\IM{game ID} ID, game
\IM{ID format} ID format
\IM{ID format} format, ID
\IM{ID format} game ID, format

\IM{keys} keys
\IM{keys} shortcuts (keyboard)

\IM{initial state} initial state
\IM{initial state} state, initial

\IM{MIT licence} MIT licence
\IM{MIT licence} licence, MIT<|MERGE_RESOLUTION|>--- conflicted
+++ resolved
@@ -3125,13 +3125,9 @@
 This software is \i{copyright} 2004-2014 Simon Tatham.
 
 Portions copyright Richard Boulton, James Harvey, Mike Pinna, Jonas
-<<<<<<< HEAD
-K\u00F6{oe}lker, Dariusz Olszewski, Michael Schierl, Lambros
-Lambrou, Bernd Schmidt and Chris Boyle.
-=======
 K\u00F6{oe}lker, Dariusz Olszewski, Michael Schierl, Lambros Lambrou,
-Bernd Schmidt, Steffen Bauer, Lennard Sprong and Rogier Goossens.
->>>>>>> a00a02b5
+Bernd Schmidt, Steffen Bauer, Lennard Sprong, Rogier Goossens and
+Chris Boyle.
 
 Permission is hereby granted, free of charge, to any person
 obtaining a copy of this software and associated documentation files
