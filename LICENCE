This software is copyright (c) 2004-2021 Simon Tatham.

Portions copyright Richard Boulton, James Harvey, Mike Pinna, Jonas
Kölker, Dariusz Olszewski, Michael Schierl, Lambros Lambrou, Bernd
Schmidt, Steffen Bauer, Lennard Sprong, Rogier Goossens, Michael
<<<<<<< HEAD
Quevillon, Asher Gordon, Chris Boyle and Phil Tunstall.

The notice below applies to the source as distributed at
https://github.com/chrisboyle/sgtpuzzles and does not apply to
the additional graphics distributed in the Google Play Store
version.
=======
Quevillon, Asher Gordon and Didi Kohen.
>>>>>>> c43a34fb

Permission is hereby granted, free of charge, to any person
obtaining a copy of this software and associated documentation files
(the "Software"), to deal in the Software without restriction,
including without limitation the rights to use, copy, modify, merge,
publish, distribute, sublicense, and/or sell copies of the Software,
and to permit persons to whom the Software is furnished to do so,
subject to the following conditions:

The above copyright notice and this permission notice shall be
included in all copies or substantial portions of the Software.

THE SOFTWARE IS PROVIDED "AS IS", WITHOUT WARRANTY OF ANY KIND,
EXPRESS OR IMPLIED, INCLUDING BUT NOT LIMITED TO THE WARRANTIES OF
MERCHANTABILITY, FITNESS FOR A PARTICULAR PURPOSE AND
NONINFRINGEMENT. IN NO EVENT SHALL THE AUTHORS OR COPYRIGHT HOLDERS
BE LIABLE FOR ANY CLAIM, DAMAGES OR OTHER LIABILITY, WHETHER IN AN
ACTION OF CONTRACT, TORT OR OTHERWISE, ARISING FROM, OUT OF OR IN
CONNECTION WITH THE SOFTWARE OR THE USE OR OTHER DEALINGS IN THE
SOFTWARE.<|MERGE_RESOLUTION|>--- conflicted
+++ resolved
@@ -3,16 +3,12 @@
 Portions copyright Richard Boulton, James Harvey, Mike Pinna, Jonas
 Kölker, Dariusz Olszewski, Michael Schierl, Lambros Lambrou, Bernd
 Schmidt, Steffen Bauer, Lennard Sprong, Rogier Goossens, Michael
-<<<<<<< HEAD
-Quevillon, Asher Gordon, Chris Boyle and Phil Tunstall.
+Quevillon, Asher Gordon, Didi Kohen, Chris Boyle and Phil Tunstall.
 
 The notice below applies to the source as distributed at
 https://github.com/chrisboyle/sgtpuzzles and does not apply to
 the additional graphics distributed in the Google Play Store
 version.
-=======
-Quevillon, Asher Gordon and Didi Kohen.
->>>>>>> c43a34fb
 
 Permission is hereby granted, free of charge, to any person
 obtaining a copy of this software and associated documentation files
