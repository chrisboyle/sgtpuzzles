This software is copyright (c) 2004-2023 Simon Tatham.

Portions copyright Richard Boulton, James Harvey, Mike Pinna, Jonas
Kölker, Dariusz Olszewski, Michael Schierl, Lambros Lambrou, Bernd
Schmidt, Steffen Bauer, Lennard Sprong, Rogier Goossens, Michael
<<<<<<< HEAD
Quevillon, Asher Gordon, Didi Kohen, Chris Boyle and Phil Tunstall.

The notice below applies to the source as distributed at
https://github.com/chrisboyle/sgtpuzzles and does not apply to
the additional graphics distributed in the Google Play Store
version.
=======
Quevillon, Asher Gordon, Didi Kohen and Ben Harris.
>>>>>>> bd5c0a37

Permission is hereby granted, free of charge, to any person
obtaining a copy of this software and associated documentation files
(the "Software"), to deal in the Software without restriction,
including without limitation the rights to use, copy, modify, merge,
publish, distribute, sublicense, and/or sell copies of the Software,
and to permit persons to whom the Software is furnished to do so,
subject to the following conditions:

The above copyright notice and this permission notice shall be
included in all copies or substantial portions of the Software.

THE SOFTWARE IS PROVIDED "AS IS", WITHOUT WARRANTY OF ANY KIND,
EXPRESS OR IMPLIED, INCLUDING BUT NOT LIMITED TO THE WARRANTIES OF
MERCHANTABILITY, FITNESS FOR A PARTICULAR PURPOSE AND
NONINFRINGEMENT. IN NO EVENT SHALL THE AUTHORS OR COPYRIGHT HOLDERS
BE LIABLE FOR ANY CLAIM, DAMAGES OR OTHER LIABILITY, WHETHER IN AN
ACTION OF CONTRACT, TORT OR OTHERWISE, ARISING FROM, OUT OF OR IN
CONNECTION WITH THE SOFTWARE OR THE USE OR OTHER DEALINGS IN THE
SOFTWARE.<|MERGE_RESOLUTION|>--- conflicted
+++ resolved
@@ -3,16 +3,13 @@
 Portions copyright Richard Boulton, James Harvey, Mike Pinna, Jonas
 Kölker, Dariusz Olszewski, Michael Schierl, Lambros Lambrou, Bernd
 Schmidt, Steffen Bauer, Lennard Sprong, Rogier Goossens, Michael
-<<<<<<< HEAD
-Quevillon, Asher Gordon, Didi Kohen, Chris Boyle and Phil Tunstall.
+Quevillon, Asher Gordon, Didi Kohen, Ben Harris, Chris Boyle and
+Phil Tunstall.
 
 The notice below applies to the source as distributed at
 https://github.com/chrisboyle/sgtpuzzles and does not apply to
 the additional graphics distributed in the Google Play Store
 version.
-=======
-Quevillon, Asher Gordon, Didi Kohen and Ben Harris.
->>>>>>> bd5c0a37
 
 Permission is hereby granted, free of charge, to any person
 obtaining a copy of this software and associated documentation files
