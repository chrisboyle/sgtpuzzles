/*
 * unequal.c
 *
 * Implementation of 'Futoshiki', a puzzle featured in the Guardian.
 *
 * TTD:
   * add multiple-links-on-same-col/row solver nous
   * Optimise set solver to use bit operations instead
 *
 * Guardian puzzles of note:
   * #1: 5:0,0L,0L,0,0,0R,0,0L,0D,0L,0R,0,2,0D,0,0,0,0,0,0,0U,0,0,0,0U,
   * #2: 5:0,0,0,4L,0L,0,2LU,0L,0U,0,0,0U,0,0,0,0,0D,0,3LRUD,0,0R,3,0L,0,0,
   * #3: (reprint of #2)
   * #4: 
   * #5: 5:0,0,0,0,0,0,2,0U,3U,0U,0,0,3,0,0,0,3,0D,4,0,0,0L,0R,0,0,
   * #6: 5:0D,0L,0,0R,0,0,0D,0,3,0D,0,0R,0,0R,0D,0U,0L,0,1,2,0,0,0U,0,0L,
 */

#include <stdio.h>
#include <stdlib.h>
#include <string.h>
#include <assert.h>
#include <ctype.h>
#include <math.h>

#include "puzzles.h"
#include "latin.h" /* contains typedef for digit */

/* ----------------------------------------------------------
 * Constant and structure definitions
 */

#define FLASH_TIME 0.4F

#define PREFERRED_TILE_SIZE 32

#define TILE_SIZE (ds->tilesize)
#define GAP_SIZE  (TILE_SIZE/2)
#define SQUARE_SIZE (TILE_SIZE + GAP_SIZE)

#define BORDER    (TILE_SIZE / 2)

#define COORD(x)  ( (x) * SQUARE_SIZE + BORDER )
#define FROMCOORD(x)  ( ((x) - BORDER + SQUARE_SIZE) / SQUARE_SIZE - 1 )

#define GRID(p,w,x,y) ((p)->w[((y)*(p)->order)+(x)])
#define GRID3(p,w,x,y,z) ((p)->w[ (((x)*(p)->order+(y))*(p)->order+(z)) ])
#define HINT(p,x,y,n) GRID3(p, hints, x, y, n)

enum {
    COL_BACKGROUND,
    COL_GRID,
    COL_TEXT, COL_GUESS, COL_ERROR, COL_PENCIL,
    COL_HIGHLIGHT, COL_LOWLIGHT,
    NCOLOURS
};

struct game_params {
    int order;          /* Size of latin square */
    int diff;           /* Difficulty */
    int adjacent;       /* Puzzle indicators are 'adjacent number'
                            not 'greater-than'. */
};

#define F_IMMUTABLE     1       /* passed in as game description */
#define F_ADJ_UP        2
#define F_ADJ_RIGHT     4
#define F_ADJ_DOWN      8
#define F_ADJ_LEFT      16
#define F_ERROR         32
#define F_ERROR_UP      64
#define F_ERROR_RIGHT   128
#define F_ERROR_DOWN    256
#define F_ERROR_LEFT    512

#define F_ERROR_MASK (F_ERROR|F_ERROR_UP|F_ERROR_RIGHT|F_ERROR_DOWN|F_ERROR_LEFT)

struct game_state {
    int order, completed, cheated, adjacent;
    digit *nums;                 /* actual numbers (size order^2) */
    unsigned char *hints;        /* remaining possiblities (size order^3) */
    unsigned int *flags;         /* flags (size order^2) */
};

/* ----------------------------------------------------------
 * Game parameters and presets
 */

/* Steal the method from map.c for difficulty levels. */
#define DIFFLIST(A)               \
    A(LATIN,Trivial,NULL,t)       \
    A(EASY,Easy,solver_easy, e)   \
    A(SET,Tricky,solver_set, k)   \
    A(EXTREME,Extreme,NULL,x)     \
    A(RECURSIVE,Recursive,NULL,r)
/* _("Trivial"), _("Easy"), _("Tricky"), _("Extreme"), _("Recursive") */

#define ENUM(upper,title,func,lower) DIFF_ ## upper,
#define TITLE(upper,title,func,lower) #title,
#define ENCODE(upper,title,func,lower) #lower
#define CONFIG(upper,title,func,lower) ":" #title
enum { DIFFLIST(ENUM) DIFFCOUNT, DIFF_IMPOSSIBLE = diff_impossible, DIFF_AMBIGUOUS = diff_ambiguous, DIFF_UNFINISHED = diff_unfinished };
static char const *const unequal_diffnames[] = { DIFFLIST(TITLE) };
static char const unequal_diffchars[] = DIFFLIST(ENCODE);
<<<<<<< HEAD
#define DIFFCOUNT lenof(unequal_diffchars) - 1
#define DIFFCONFIG _(DIFFLIST(CONFIG))
=======
#define DIFFCONFIG DIFFLIST(CONFIG)
>>>>>>> ed3599d7

#define DEFAULT_PRESET 0

const static struct game_params unequal_presets[] = {
    {  4, DIFF_EASY,    0 },
    {  5, DIFF_EASY,    0 },
    {  5, DIFF_SET,     0 },
    {  5, DIFF_SET,     1 },
    {  5, DIFF_EXTREME, 0 },
    {  6, DIFF_EASY,    0 },
    {  6, DIFF_SET,     0 },
    {  6, DIFF_SET,     1 },
    {  6, DIFF_EXTREME, 0 },
    {  7, DIFF_SET,     0 },
    {  7, DIFF_SET,     1 },
    {  7, DIFF_EXTREME, 0 }
};

static int game_fetch_preset(int i, char **name, game_params **params)
{
    game_params *ret;
    char buf[80];

    if (i < 0 || i >= lenof(unequal_presets))
        return FALSE;

    ret = snew(game_params);
    *ret = unequal_presets[i]; /* structure copy */

    sprintf(buf, "%s: %dx%d %s",
            ret->adjacent ? "Adjacent" : "Unequal",
            ret->order, ret->order,
            _(unequal_diffnames[ret->diff]));

    *name = dupstr(buf);
    *params = ret;
    return TRUE;
}

static game_params *default_params(void)
{
    game_params *ret;
    char *name;

    if (!game_fetch_preset(DEFAULT_PRESET, &name, &ret)) return NULL;
    sfree(name);
    return ret;
}

static void free_params(game_params *params)
{
    sfree(params);
}

static game_params *dup_params(game_params *params)
{
    game_params *ret = snew(game_params);
    *ret = *params;       /* structure copy */
    return ret;
}

static void decode_params(game_params *ret, char const *string)
{
    char const *p = string;

    ret->order = atoi(p);
    while (*p && isdigit((unsigned char)*p)) p++;

    if (*p == 'a') {
        p++;
        ret->adjacent = 1;
    } else
        ret->adjacent = 0;

    if (*p == 'd') {
        int i;
        p++;
        ret->diff = DIFFCOUNT+1; /* ...which is invalid */
        if (*p) {
            for (i = 0; i < DIFFCOUNT; i++) {
                if (*p == unequal_diffchars[i])
                    ret->diff = i;
            }
            p++;
        }
    }
}

static char *encode_params(game_params *params, int full)
{
    char ret[80];

    sprintf(ret, "%d", params->order);
    if (params->adjacent)
        sprintf(ret + strlen(ret), "a");
    if (full)
        sprintf(ret + strlen(ret), "d%c", unequal_diffchars[params->diff]);

    return dupstr(ret);
}

static config_item *game_configure(game_params *params)
{
    config_item *ret;
    char buf[80];

    ret = snewn(4, config_item);

    ret[0].name = _("Mode");
    ret[0].type = C_CHOICES;
    ret[0].sval = _(":Unequal:Adjacent");
    ret[0].ival = params->adjacent;

    ret[1].name = _("Size (s*s)");
    ret[1].type = C_STRING;
    sprintf(buf, "%d", params->order);
    ret[1].sval = dupstr(buf);
    ret[1].ival = 0;

    ret[2].name = _("Difficulty");
    ret[2].type = C_CHOICES;
    ret[2].sval = DIFFCONFIG;
    ret[2].ival = params->diff;

    ret[3].name = NULL;
    ret[3].type = C_END;
    ret[3].sval = NULL;
    ret[3].ival = 0;

    return ret;
}

static game_params *custom_params(config_item *cfg)
{
    game_params *ret = snew(game_params);

    ret->adjacent = cfg[0].ival;
    ret->order = atoi(cfg[1].sval);
    ret->diff = cfg[2].ival;

    return ret;
}

static char *validate_params(game_params *params, int full)
{
    if (params->order < 3 || params->order > 32)
        return _("Order must be between 3 and 32");
    if (params->diff >= DIFFCOUNT)
        return _("Unknown difficulty rating");
    if (params->order < 5 && params->adjacent &&
        params->diff >= DIFF_SET)
        return _("Order must be at least 5 for Adjacent puzzles of this difficulty.");
    return NULL;
}

/* ----------------------------------------------------------
 * Various utility functions
 */

static const struct { unsigned int f, fo, fe; int dx, dy; char c, ac; } adjthan[] = {
    { F_ADJ_UP,    F_ADJ_DOWN,  F_ERROR_UP,     0, -1, '^', '-' },
    { F_ADJ_RIGHT, F_ADJ_LEFT,  F_ERROR_RIGHT,  1,  0, '>', '|' },
    { F_ADJ_DOWN,  F_ADJ_UP,    F_ERROR_DOWN,   0,  1, 'v', '-' },
    { F_ADJ_LEFT,  F_ADJ_RIGHT, F_ERROR_LEFT,  -1,  0, '<', '|' }
};

static game_state *blank_game(int order, int adjacent)
{
    game_state *state = snew(game_state);
    int o2 = order*order, o3 = o2*order;

    state->order = order;
    state->adjacent = adjacent;
    state->completed = state->cheated = 0;

    state->nums = snewn(o2, digit);
    state->hints = snewn(o3, unsigned char);
    state->flags = snewn(o2, unsigned int);

    memset(state->nums, 0, o2 * sizeof(digit));
    memset(state->hints, 0, o3);
    memset(state->flags, 0, o2 * sizeof(unsigned int));

    return state;
}

static game_state *dup_game(game_state *state)
{
    game_state *ret = blank_game(state->order, state->adjacent);
    int o2 = state->order*state->order, o3 = o2*state->order;

    memcpy(ret->nums, state->nums, o2 * sizeof(digit));
    memcpy(ret->hints, state->hints, o3);
    memcpy(ret->flags, state->flags, o2 * sizeof(unsigned int));

    return ret;
}

static void free_game(game_state *state)
{
    sfree(state->nums);
    sfree(state->hints);
    sfree(state->flags);
    sfree(state);
}

#define CHECKG(x,y) grid[(y)*o+(x)]

/* Returns 0 if it finds an error, 1 otherwise. */
static int check_num_adj(digit *grid, game_state *state,
                        int x, int y, int me)
{
    unsigned int f = GRID(state, flags, x, y);
    int ret = 1, i, o = state->order;

    for (i = 0; i < 4; i++) {
        int dx = adjthan[i].dx, dy = adjthan[i].dy, n, dn;

        if (x+dx < 0 || x+dx >= o || y+dy < 0 || y+dy >= o)
            continue;

        n = CHECKG(x, y);
        dn = CHECKG(x+dx, y+dy);

        assert (n != 0);
        if (dn == 0) continue;

        if (state->adjacent) {
            int gd = abs(n-dn);

            if ((f & adjthan[i].f) && (gd != 1)) {
                debug(("check_adj error (%d,%d):%d should be | (%d,%d):%d",
                       x, y, n, x+dx, y+dy, dn));
                if (me) GRID(state, flags, x, y) |= adjthan[i].fe;
                ret = 0;
            }
            if (!(f & adjthan[i].f) && (gd == 1)) {
                debug(("check_adj error (%d,%d):%d should not be | (%d,%d):%d",
                       x, y, n, x+dx, y+dy, dn));
                if (me) GRID(state, flags, x, y) |= adjthan[i].fe;
                ret = 0;
            }

        } else {
            if ((f & adjthan[i].f) && (n <= dn)) {
                debug(("check_adj error (%d,%d):%d not > (%d,%d):%d",
                       x, y, n, x+dx, y+dy, dn));
                if (me) GRID(state, flags, x, y) |= adjthan[i].fe;
                ret = 0;
            }
        }
    }
    return ret;
}

/* Returns 0 if it finds an error, 1 otherwise. */
static int check_num_error(digit *grid, game_state *state,
                           int x, int y, int mark_errors)
{
    int o = state->order;
    int xx, yy, val = CHECKG(x,y), ret = 1;

    assert(val != 0);

    /* check for dups in same column. */
    for (yy = 0; yy < state->order; yy++) {
        if (yy == y) continue;
        if (CHECKG(x,yy) == val) ret = 0;
    }

    /* check for dups in same row. */
    for (xx = 0; xx < state->order; xx++) {
        if (xx == x) continue;
        if (CHECKG(xx,y) == val) ret = 0;
    }

    if (!ret) {
        debug(("check_num_error (%d,%d) duplicate %d", x, y, val));
        if (mark_errors) GRID(state, flags, x, y) |= F_ERROR;
    }
    return ret;
}

/* Returns:     -1 for 'wrong'
 *               0 for 'incomplete'
 *               1 for 'complete and correct'
 */
static int check_complete(digit *grid, game_state *state, int mark_errors)
{
    int x, y, ret = 1, o = state->order;

    if (mark_errors)
        assert(grid == state->nums);

    for (x = 0; x < state->order; x++) {
        for (y = 0; y < state->order; y++) {
            if (mark_errors)
                GRID(state, flags, x, y) &= ~F_ERROR_MASK;
            if (grid[y*o+x] == 0) {
                ret = 0;
            } else {
                if (!check_num_error(grid, state, x, y, mark_errors)) ret = -1;
                if (!check_num_adj(grid, state, x, y, mark_errors)) ret = -1;
            }
        }
    }
    if (ret == 1 && latin_check(grid, o))
        ret = -1;
    return ret;
}

static char n2c(digit n, int order) {
    if (n == 0)         return ' ';
    if (order < 10) {
        if (n < 10)     return '0' + n;
    } else {
        if (n < 11)     return '0' + n-1;
        n -= 11;
        if (n <= 26)    return 'A' + n;
    }
    return '?';
}

/* should be 'digit', but includes -1 for 'not a digit'.
 * Includes keypresses (0 especially) for interpret_move. */
static int c2n(int c, int order) {
    if (c < 0 || c > 0xff)
        return -1;
    if (c == ' ' || c == '\b')
        return 0;
    if (order < 10) {
        if (c >= '0' && c <= '9')
            return (int)(c - '0');
    } else {
        if (c >= '0' && c <= '9')
            return (int)(c - '0' + 1);
        if (c >= 'A' && c <= 'Z')
            return (int)(c - 'A' + 11);
        if (c >= 'a' && c <= 'z')
            return (int)(c - 'a' + 11);
    }
    return -1;
}

static int game_can_format_as_text_now(game_params *params)
{
    return TRUE;
}

static char *game_text_format(game_state *state)
{
    int x, y, len, n;
    char *ret, *p;

    len = (state->order*2) * (state->order*2-1) + 1;
    ret = snewn(len, char);
    p = ret;

    for (y = 0; y < state->order; y++) {
        for (x = 0; x < state->order; x++) {
            n = GRID(state, nums, x, y);
            *p++ = n > 0 ? n2c(n, state->order) : '.';

            if (x < (state->order-1)) {
                if (state->adjacent) {
                    *p++ = (GRID(state, flags, x, y) & F_ADJ_RIGHT) ? '|' : ' ';
                } else {
                    if (GRID(state, flags, x, y) & F_ADJ_RIGHT)
                        *p++ = '>';
                    else if (GRID(state, flags, x+1, y) & F_ADJ_LEFT)
                        *p++ = '<';
                    else
                        *p++ = ' ';
                }
            }
        }
        *p++ = '\n';

        if (y < (state->order-1)) {
            for (x = 0; x < state->order; x++) {
                if (state->adjacent) {
                    *p++ = (GRID(state, flags, x, y) & F_ADJ_DOWN) ? '-' : ' ';
                } else {
                    if (GRID(state, flags, x, y) & F_ADJ_DOWN)
                        *p++ = 'v';
                    else if (GRID(state, flags, x, y+1) & F_ADJ_UP)
                        *p++ = '^';
                    else
                        *p++ = ' ';
                }

                if (x < state->order-1)
                  *p++ = ' ';
            }
            *p++ = '\n';
        }
    }
    *p++ = '\0';

    assert(p - ret == len);
    return ret;
}

#ifdef STANDALONE_SOLVER
static void game_debug(game_state *state)
{
    char *dbg = game_text_format(state);
    printf("%s", dbg);
    sfree(dbg);
}
#endif

/* ----------------------------------------------------------
 * Solver.
 */

struct solver_link {
    int len, gx, gy, lx, ly;
};

struct solver_ctx {
    game_state *state;

    int nlinks, alinks;
    struct solver_link *links;
};

static void solver_add_link(struct solver_ctx *ctx,
                            int gx, int gy, int lx, int ly, int len)
{
    if (ctx->alinks < ctx->nlinks+1) {
        ctx->alinks = ctx->alinks*2 + 1;
        /*debug(("resizing ctx->links, new size %d", ctx->alinks));*/
        ctx->links = sresize(ctx->links, ctx->alinks, struct solver_link);
    }
    ctx->links[ctx->nlinks].gx = gx;
    ctx->links[ctx->nlinks].gy = gy;
    ctx->links[ctx->nlinks].lx = lx;
    ctx->links[ctx->nlinks].ly = ly;
    ctx->links[ctx->nlinks].len = len;
    ctx->nlinks++;
    /*debug(("Adding new link: len %d (%d,%d) < (%d,%d), nlinks now %d",
           len, lx, ly, gx, gy, ctx->nlinks));*/
}

static struct solver_ctx *new_ctx(game_state *state)
{
    struct solver_ctx *ctx = snew(struct solver_ctx);
    int o = state->order;
    int i, x, y;
    unsigned int f;

    ctx->nlinks = ctx->alinks = 0;
    ctx->links = NULL;
    ctx->state = state;

    if (state->adjacent) return ctx; /* adjacent mode doesn't use links. */

    for (x = 0; x < o; x++) {
        for (y = 0; y < o; y++) {
            f = GRID(state, flags, x, y);
            for (i = 0; i < 4; i++) {
                if (f & adjthan[i].f)
                    solver_add_link(ctx, x, y, x+adjthan[i].dx, y+adjthan[i].dy, 1);
            }
        }
    }

    return ctx;
}

static void *clone_ctx(void *vctx)
{
    struct solver_ctx *ctx = (struct solver_ctx *)vctx;
    return new_ctx(ctx->state);
}

static void free_ctx(void *vctx)
{
    struct solver_ctx *ctx = (struct solver_ctx *)vctx;
    if (ctx->links) sfree(ctx->links);
    sfree(ctx);
}

static void solver_nminmax(struct latin_solver *solver,
                           int x, int y, int *min_r, int *max_r,
                           unsigned char **ns_r)
{
    int o = solver->o, min = o, max = 0, n;
    unsigned char *ns;

    assert(x >= 0 && y >= 0 && x < o && y < o);

    ns = solver->cube + cubepos(x,y,1);

    if (grid(x,y) > 0) {
        min = max = grid(x,y)-1;
    } else {
        for (n = 0; n < o; n++) {
            if (ns[n]) {
                if (n > max) max = n;
                if (n < min) min = n;
            }
        }
    }
    if (min_r) *min_r = min;
    if (max_r) *max_r = max;
    if (ns_r) *ns_r = ns;
}

static int solver_links(struct latin_solver *solver, void *vctx)
{
    struct solver_ctx *ctx = (struct solver_ctx *)vctx;
    int i, j, lmin, gmax, nchanged = 0;
    unsigned char *gns, *lns;
    struct solver_link *link;

    for (i = 0; i < ctx->nlinks; i++) {
        link = &ctx->links[i];
        solver_nminmax(solver, link->gx, link->gy, NULL, &gmax, &gns);
        solver_nminmax(solver, link->lx, link->ly, &lmin, NULL, &lns);

        for (j = 0; j < solver->o; j++) {
            /* For the 'greater' end of the link, discount all numbers
             * too small to satisfy the inequality. */
            if (gns[j]) {
                if (j < (lmin+link->len)) {
#ifdef STANDALONE_SOLVER
                    if (solver_show_working) {
                        printf("%*slink elimination, (%d,%d) > (%d,%d):\n",
                               solver_recurse_depth*4, "",
                               link->gx+1, link->gy+1, link->lx+1, link->ly+1);
                        printf("%*s  ruling out %d at (%d,%d)\n",
                               solver_recurse_depth*4, "",
                               j+1, link->gx+1, link->gy+1);
                    }
#endif
                    cube(link->gx, link->gy, j+1) = FALSE;
                    nchanged++;
                }
            }
            /* For the 'lesser' end of the link, discount all numbers
             * too large to satisfy inequality. */
            if (lns[j]) {
                if (j > (gmax-link->len)) {
#ifdef STANDALONE_SOLVER
                    if (solver_show_working) {
                        printf("%*slink elimination, (%d,%d) > (%d,%d):\n",
                               solver_recurse_depth*4, "",
                               link->gx+1, link->gy+1, link->lx+1, link->ly+1);
                        printf("%*s  ruling out %d at (%d,%d)\n",
                               solver_recurse_depth*4, "",
                               j+1, link->lx+1, link->ly+1);
                    }
#endif
                    cube(link->lx, link->ly, j+1) = FALSE;
                    nchanged++;
                }
            }
        }
    }
    return nchanged;
}

static int solver_adjacent(struct latin_solver *solver, void *vctx)
{
    struct solver_ctx *ctx = (struct solver_ctx *)vctx;
    int nchanged = 0, x, y, i, n, o = solver->o, nx, ny, gd;

    /* Update possible values based on known values and adjacency clues. */

    for (x = 0; x < o; x++) {
        for (y = 0; y < o; y++) {
            if (grid(x, y) == 0) continue;

            /* We have a definite number here. Make sure that any
             * adjacent possibles reflect the adjacent/non-adjacent clue. */

            for (i = 0; i < 4; i++) {
                int isadjacent = (GRID(ctx->state, flags, x, y) & adjthan[i].f);

                nx = x + adjthan[i].dx, ny = y + adjthan[i].dy;
                if (nx < 0 || ny < 0 || nx >= o || ny >= o)
                    continue;

                for (n = 0; n < o; n++) {
                    /* Continue past numbers the adjacent square _could_ be,
                     * given the clue we have. */
                    gd = abs((n+1) - grid(x, y));
                    if (isadjacent && (gd == 1)) continue;
                    if (!isadjacent && (gd != 1)) continue;

                    if (cube(nx, ny, n+1) == FALSE)
                        continue; /* already discounted this possibility. */

#ifdef STANDALONE_SOLVER
                    if (solver_show_working) {
                        printf("%*sadjacent elimination, (%d,%d):%d %s (%d,%d):\n",
                               solver_recurse_depth*4, "",
                               x+1, y+1, grid(x, y), isadjacent ? "|" : "!|", nx+1, ny+1);
                        printf("%*s  ruling out %d at (%d,%d)\n",
                               solver_recurse_depth*4, "", n+1, nx+1, ny+1);
                    }
#endif
                    cube(nx, ny, n+1) = FALSE;
                    nchanged++;
                }
            }
        }
    }

    return nchanged;
}

static int solver_adjacent_set(struct latin_solver *solver, void *vctx)
{
    struct solver_ctx *ctx = (struct solver_ctx *)vctx;
    int x, y, i, n, nn, o = solver->o, nx, ny, gd;
    int nchanged = 0, *scratch = snewn(o, int);

    /* Update possible values based on other possible values
     * of adjacent squares, and adjacency clues. */

    for (x = 0; x < o; x++) {
        for (y = 0; y < o; y++) {
            for (i = 0; i < 4; i++) {
                int isadjacent = (GRID(ctx->state, flags, x, y) & adjthan[i].f);

                nx = x + adjthan[i].dx, ny = y + adjthan[i].dy;
                if (nx < 0 || ny < 0 || nx >= o || ny >= o)
                    continue;

                /* We know the current possibles for the square (x,y)
                 * and also the adjacency clue from (x,y) to (nx,ny).
                 * Construct a maximum set of possibles for (nx,ny)
                 * in scratch, based on these constraints... */

                memset(scratch, 0, o*sizeof(int));

                for (n = 0; n < o; n++) {
                    if (cube(x, y, n+1) == FALSE) continue;

                    for (nn = 0; nn < o; nn++) {
                        if (n == nn) continue;

                        gd = abs(nn - n);
                        if (isadjacent && (gd != 1)) continue;
                        if (!isadjacent && (gd == 1)) continue;

                        scratch[nn] = 1;
                    }
                }

                /* ...and remove any possibilities for (nx,ny) that are
                 * currently set but are not indicated in scratch. */
                for (n = 0; n < o; n++) {
                    if (scratch[n] == 1) continue;
                    if (cube(nx, ny, n+1) == FALSE) continue;

#ifdef STANDALONE_SOLVER
                    if (solver_show_working) {
                        printf("%*sadjacent possible elimination, (%d,%d) %s (%d,%d):\n",
                               solver_recurse_depth*4, "",
                               x+1, y+1, isadjacent ? "|" : "!|", nx+1, ny+1);
                        printf("%*s  ruling out %d at (%d,%d)\n",
                               solver_recurse_depth*4, "", n+1, nx+1, ny+1);
                    }
#endif
                    cube(nx, ny, n+1) = FALSE;
                    nchanged++;
                }
            }
        }
    }

    return nchanged;
}

static int solver_easy(struct latin_solver *solver, void *vctx)
{
    struct solver_ctx *ctx = (struct solver_ctx *)vctx;
    if (ctx->state->adjacent)
	return solver_adjacent(solver, vctx);
    else
	return solver_links(solver, vctx);
}

static int solver_set(struct latin_solver *solver, void *vctx)
{
    struct solver_ctx *ctx = (struct solver_ctx *)vctx;
    if (ctx->state->adjacent)
	return solver_adjacent_set(solver, vctx);
    else
	return 0;
}

#define SOLVER(upper,title,func,lower) func,
static usersolver_t const unequal_solvers[] = { DIFFLIST(SOLVER) };

static int solver_state(game_state *state, int maxdiff)
{
    struct solver_ctx *ctx = new_ctx(state);
    struct latin_solver solver;
    int diff;
#ifdef ANDROID
    if (android_cancelled()) return 1;
#endif

    latin_solver_alloc(&solver, state->nums, state->order);

    diff = latin_solver_main(&solver, maxdiff,
			     DIFF_LATIN, DIFF_SET, DIFF_EXTREME,
			     DIFF_EXTREME, DIFF_RECURSIVE,
			     unequal_solvers, ctx, clone_ctx, free_ctx);

    memcpy(state->hints, solver.cube, state->order*state->order*state->order);

    free_ctx(ctx);

    latin_solver_free(&solver);

    if (diff == DIFF_IMPOSSIBLE)
        return -1;
    if (diff == DIFF_UNFINISHED)
        return 0;
    if (diff == DIFF_AMBIGUOUS)
        return 2;
    return 1;
}

static game_state *solver_hint(game_state *state, int *diff_r, int mindiff, int maxdiff)
{
    game_state *ret = dup_game(state);
    int diff, r = 0;

    for (diff = mindiff; diff <= maxdiff; diff++) {
        r = solver_state(ret, diff);
        debug(("solver_state after %s %d", unequal_diffnames[diff], r));
        if (r != 0) goto done;
    }

done:
    if (diff_r) *diff_r = (r > 0) ? diff : -1;
    return ret;
}

/* ----------------------------------------------------------
 * Game generation.
 */

static char *latin_desc(digit *sq, size_t order)
{
    int o2 = order*order, i;
    char *soln = snewn(o2+2, char);

    soln[0] = 'S';
    for (i = 0; i < o2; i++)
        soln[i+1] = n2c(sq[i], order);
    soln[o2+1] = '\0';

    return soln;
}

/* returns non-zero if it placed (or could have placed) clue. */
static int gg_place_clue(game_state *state, int ccode, digit *latin, int checkonly)
{
    int loc = ccode / 5, which = ccode % 5;
    int x = loc % state->order, y = loc / state->order;

    assert(loc < state->order*state->order);

    if (which == 4) {           /* add number */
        if (state->nums[loc] != 0) {
#ifdef STANDALONE_SOLVER
            if (state->nums[loc] != latin[loc]) {
                printf("inconsistency for (%d,%d): state %d latin %d\n",
                       x+1, y+1, state->nums[loc], latin[loc]);
            }
#endif
            assert(state->nums[loc] == latin[loc]);
            return 0;
        }
        if (!checkonly) {
            state->nums[loc] = latin[loc];
        }
    } else {                    /* add flag */
        int lx, ly, lloc;

        if (state->adjacent)
            return 0; /* never add flag clues in adjacent mode (they're always
                         all present) */

        if (state->flags[loc] & adjthan[which].f)
            return 0; /* already has flag. */

        lx = x + adjthan[which].dx;
        ly = y + adjthan[which].dy;
        if (lx < 0 || ly < 0 || lx >= state->order || ly >= state->order)
            return 0; /* flag compares to off grid */

        lloc = loc + adjthan[which].dx + adjthan[which].dy*state->order;
        if (latin[loc] <= latin[lloc])
            return 0; /* flag would be incorrect */

        if (!checkonly) {
            state->flags[loc] |= adjthan[which].f;
        }
    }
    return 1;
}

/* returns non-zero if it removed (or could have removed) the clue. */
static int gg_remove_clue(game_state *state, int ccode, int checkonly)
{
    int loc = ccode / 5, which = ccode % 5;
#ifdef STANDALONE_SOLVER
    int x = loc % state->order, y = loc / state->order;
#endif

    assert(loc < state->order*state->order);

    if (which == 4) {           /* remove number. */
        if (state->nums[loc] == 0) return 0;
        if (!checkonly) {
#ifdef STANDALONE_SOLVER
            if (solver_show_working)
                printf("gg_remove_clue: removing %d at (%d,%d)",
                       state->nums[loc], x+1, y+1);
#endif
            state->nums[loc] = 0;
        }
    } else {                    /* remove flag */
        if (state->adjacent)
            return 0; /* never remove clues in adjacent mode. */

        if (!(state->flags[loc] & adjthan[which].f)) return 0;
        if (!checkonly) {
#ifdef STANDALONE_SOLVER
            if (solver_show_working)
               printf("gg_remove_clue: removing %c at (%d,%d)",
                       adjthan[which].c, x+1, y+1);
#endif
            state->flags[loc] &= ~adjthan[which].f;
        }
    }
    return 1;
}

static int gg_best_clue(game_state *state, int *scratch, digit *latin)
{
    int ls = state->order * state->order * 5;
    int maxposs = 0, minclues = 5, best = -1, i, j;
    int nposs, nclues, loc, x, y;

#ifdef STANDALONE_SOLVER
    if (solver_show_working) {
        game_debug(state);
        latin_solver_debug(state->hints, state->order);
    }
#endif

    for (i = ls; i-- > 0 ;) {
        if (!gg_place_clue(state, scratch[i], latin, 1)) continue;

        loc = scratch[i] / 5;
        x = loc % state->order; y = loc / state->order;
        for (j = nposs = 0; j < state->order; j++) {
            if (state->hints[loc*state->order + j]) nposs++;
        }
        for (j = nclues = 0; j < 4; j++) {
            if (state->flags[loc] & adjthan[j].f) nclues++;
        }
        if ((nposs > maxposs) ||
            (nposs == maxposs && nclues < minclues)) {
            best = i; maxposs = nposs; minclues = nclues;
#ifdef STANDALONE_SOLVER
            if (solver_show_working)
                printf("gg_best_clue: b%d (%d,%d) new best [%d poss, %d clues].\n",
                       best, x+1, y+1, nposs, nclues);
#endif
        }
    }
    /* if we didn't solve, we must have 1 clue to place! */
    assert(best != -1);
    return best;
}

#ifdef STANDALONE_SOLVER
int maxtries;
#define MAXTRIES maxtries
#else
#define MAXTRIES 50
#endif
int gg_solved;

static int game_assemble(game_state *new, int *scratch, digit *latin,
                         int difficulty)
{
    game_state *copy = dup_game(new);
    int best;

    if (difficulty >= DIFF_RECURSIVE) {
        /* We mustn't use any solver that might guess answers;
         * if it guesses wrongly but solves, gg_place_clue will
         * get mighty confused. We will always trim clues down
         * (making it more difficult) in game_strip, which doesn't
         * have this problem. */
        difficulty = DIFF_RECURSIVE-1;
    }

#ifdef STANDALONE_SOLVER
    if (solver_show_working) {
        game_debug(new);
        latin_solver_debug(new->hints, new->order);
    }
#endif

    while(1) {
        gg_solved++;
        if (solver_state(copy, difficulty) == 1) break;

        best = gg_best_clue(copy, scratch, latin);
        gg_place_clue(new, scratch[best], latin, 0);
        gg_place_clue(copy, scratch[best], latin, 0);
    }
    free_game(copy);
#ifdef STANDALONE_SOLVER
    if (solver_show_working) {
        char *dbg = game_text_format(new);
        printf("game_assemble: done, %d solver iterations:\n%s\n", gg_solved, dbg);
        sfree(dbg);
    }
#endif
    return 0;
}

static void game_strip(game_state *new, int *scratch, digit *latin,
                       int difficulty)
{
    int o = new->order, o2 = o*o, lscratch = o2*5, i;
    game_state *copy = blank_game(new->order, new->adjacent);

    /* For each symbol (if it exists in new), try and remove it and
     * solve again; if we couldn't solve without it put it back. */
    for (i = 0; i < lscratch; i++) {
        if (!gg_remove_clue(new, scratch[i], 0)) continue;

        memcpy(copy->nums,  new->nums,  o2 * sizeof(digit));
        memcpy(copy->flags, new->flags, o2 * sizeof(unsigned int));
        gg_solved++;
#ifdef ANDROID
        if (android_cancelled()) return;
#endif
        if (solver_state(copy, difficulty) != 1) {
            /* put clue back, we can't solve without it. */
#ifndef NDEBUG
            int ret =
#endif
                gg_place_clue(new, scratch[i], latin, 0);
            assert(ret == 1);
        } else {
#ifdef STANDALONE_SOLVER
            if (solver_show_working)
                printf("game_strip: clue was redundant.");
#endif
        }
    }
    free_game(copy);
#ifdef STANDALONE_SOLVER
    if (solver_show_working) {
        char *dbg = game_text_format(new);
        debug(("game_strip: done, %d solver iterations.", gg_solved));
        debug(("%s", dbg));
        sfree(dbg);
    }
#endif
}

static void add_adjacent_flags(game_state *state, digit *latin)
{
    int x, y, o = state->order;

    /* All clues in adjacent mode are always present (the only variables are
     * the numbers). This adds all the flags to state based on the supplied
     * latin square. */

    for (y = 0; y < o; y++) {
        for (x = 0; x < o; x++) {
            if (x < (o-1) && (abs(latin[y*o+x] - latin[y*o+x+1]) == 1)) {
                GRID(state, flags, x, y) |= F_ADJ_RIGHT;
                GRID(state, flags, x+1, y) |= F_ADJ_LEFT;
            }
            if (y < (o-1) && (abs(latin[y*o+x] - latin[(y+1)*o+x]) == 1)) {
                GRID(state, flags, x, y) |= F_ADJ_DOWN;
                GRID(state, flags, x, y+1) |= F_ADJ_UP;
            }
        }
    }
}

static char *new_game_desc(game_params *params, random_state *rs,
			   char **aux, int interactive)
{
    digit *sq = NULL;
    int i, x, y, retlen, k, nsol;
    int o2 = params->order * params->order, ntries = 1;
    int *scratch, lscratch = o2*5;
    char *ret, buf[80];
    game_state *state = blank_game(params->order, params->adjacent);

    /* Generate a list of 'things to strip' (randomised later) */
    scratch = snewn(lscratch, int);
    /* Put the numbers (4 mod 5) before the inequalities (0-3 mod 5) */
    for (i = 0; i < lscratch; i++) scratch[i] = (i%o2)*5 + 4 - (i/o2);

generate:
#ifdef ANDROID
    if (android_cancelled()) {
        free_game(state);
        sfree(sq);
        sfree(scratch);
        return NULL;
    }
#endif
#ifdef STANDALONE_SOLVER
    if (solver_show_working)
        printf("new_game_desc: generating %s puzzle, ntries so far %d\n",
               unequal_diffnames[params->diff], ntries);
#endif
    if (sq) sfree(sq);
    sq = latin_generate(params->order, rs);
    latin_debug(sq, params->order);
    /* Separately shuffle the numeric and inequality clues */
    shuffle(scratch, lscratch/5, sizeof(int), rs);
    shuffle(scratch+lscratch/5, 4*lscratch/5, sizeof(int), rs);

    memset(state->nums, 0, o2 * sizeof(digit));
    memset(state->flags, 0, o2 * sizeof(unsigned int));

    if (state->adjacent) {
        /* All adjacency flags are always present. */
        add_adjacent_flags(state, sq);
    }

    gg_solved = 0;
    if (game_assemble(state, scratch, sq, params->diff) < 0)
        goto generate;
    game_strip(state, scratch, sq, params->diff);
#ifdef ANDROID
    if (android_cancelled()) {
        free_game(state);
        sfree(sq);
        sfree(scratch);
        return NULL;
    }
#endif

    if (params->diff > 0) {
        game_state *copy = dup_game(state);
        nsol = solver_state(copy, params->diff-1);
        free_game(copy);
        if (nsol > 0) {
#ifdef STANDALONE_SOLVER
            if (solver_show_working)
                printf("game_assemble: puzzle as generated is too easy.\n");
#endif
            if (ntries < MAXTRIES) {
                ntries++;
                goto generate;
            }
#ifdef STANDALONE_SOLVER
            if (solver_show_working)
                printf("Unable to generate %s %dx%d after %d attempts.\n",
                       unequal_diffnames[params->diff],
                       params->order, params->order, MAXTRIES);
#endif
            params->diff--;
        }
    }
#ifdef STANDALONE_SOLVER
    if (solver_show_working)
        printf("new_game_desc: generated %s puzzle; %d attempts (%d solver).\n",
               unequal_diffnames[params->diff], ntries, gg_solved);
#endif

    ret = NULL; retlen = 0;
    for (y = 0; y < params->order; y++) {
        for (x = 0; x < params->order; x++) {
            unsigned int f = GRID(state, flags, x, y);
            k = sprintf(buf, "%d%s%s%s%s,",
                        GRID(state, nums, x, y),
                        (f & F_ADJ_UP)    ? "U" : "",
                        (f & F_ADJ_RIGHT) ? "R" : "",
                        (f & F_ADJ_DOWN)  ? "D" : "",
                        (f & F_ADJ_LEFT)  ? "L" : "");

            ret = sresize(ret, retlen + k + 1, char);
            strcpy(ret + retlen, buf);
            retlen += k;
        }
    }
    *aux = latin_desc(sq, params->order);

    free_game(state);
    sfree(sq);
    sfree(scratch);

    return ret;
}

static game_state *load_game(game_params *params, char *desc,
                             char **why_r)
{
    game_state *state = blank_game(params->order, params->adjacent);
    char *p = desc;
    int i = 0, n, o = params->order, x, y;
    char *why = NULL;

    while (*p) {
        while (*p >= 'a' && *p <= 'z') {
            i += *p - 'a' + 1;
            p++;
        }
        if (i >= o*o) {
            why = _("Too much data to fit in grid"); goto fail;
        }

        if (*p < '0' && *p > '9') {
            why = _("Expecting number in game description"); goto fail;
        }
        n = atoi(p);
        if (n < 0 || n > o) {
            why = _("Number out of range in game description"); goto fail;
        }
        state->nums[i] = (digit)n;
        while (*p >= '0' && *p <= '9') p++; /* skip number */

        if (state->nums[i] != 0)
            state->flags[i] |= F_IMMUTABLE; /* === number set by game description */

        while (*p == 'U' || *p == 'R' || *p == 'D' || *p == 'L') {
            switch (*p) {
            case 'U': state->flags[i] |= F_ADJ_UP;    break;
            case 'R': state->flags[i] |= F_ADJ_RIGHT; break;
            case 'D': state->flags[i] |= F_ADJ_DOWN;  break;
            case 'L': state->flags[i] |= F_ADJ_LEFT;  break;
            default: why = _("Expecting flag URDL in game description"); goto fail;
            }
            p++;
        }
        i++;
        if (i < o*o && *p != ',') {
            why = _("Missing separator"); goto fail;
        }
        if (*p == ',') p++;
    }
    if (i < o*o) {
        why = _("Not enough data to fill grid"); goto fail;
    }
    i = 0;
    for (y = 0; y < o; y++) {
        for (x = 0; x < o; x++) {
            for (n = 0; n < 4; n++) {
                if (GRID(state, flags, x, y) & adjthan[n].f) {
                    int nx = x + adjthan[n].dx;
                    int ny = y + adjthan[n].dy;
                    /* a flag must not point us off the grid. */
                    if (nx < 0 || ny < 0 || nx >= o || ny >= o) {
                        why = _("Flags go off grid"); goto fail;
                    }
                    if (params->adjacent) {
                        /* if one cell is adjacent to another, the other must
                         * also be adjacent to the first. */
                        if (!(GRID(state, flags, nx, ny) & adjthan[n].fo)) {
                            why = _("Flags contradicting each other"); goto fail;
                        }
                    } else {
                        /* if one cell is GT another, the other must _not_ also
                         * be GT the first. */
                        if (GRID(state, flags, nx, ny) & adjthan[n].fo) {
                            why = _("Flags contradicting each other"); goto fail;
                        }
                    }
                }
            }
        }
    }

    return state;

fail:
    free_game(state);
    if (why_r) *why_r = why;
    return NULL;
}

static game_state *new_game(midend *me, game_params *params, char *desc)
{
    game_state *state = load_game(params, desc, NULL);
#ifdef ANDROID
    int order = state ? state->order : 0;
    char off = (order > 9) ? '0' : '1';
    char keys[order + 3];
    int i;
#endif
    if (!state) {
        assert("Unable to load ?validated game.");
        return NULL;
    }
#ifdef ANDROID
    for(i = 0; i < order; i++) {
	if (i==10) off = 'A'-10;
	keys[i] = i + off;
    }
    keys[order] = '\b';
    keys[order+1] = 'M';
    keys[order+2] = '\0';
    android_keys(keys);
#endif
    return state;
}

static char *validate_desc(game_params *params, char *desc)
{
    char *why = NULL;
    game_state *dummy = load_game(params, desc, &why);
    if (dummy) {
        free_game(dummy);
        assert(!why);
    } else
        assert(why);
    return why;
}

static char *solve_game(game_state *state, game_state *currstate,
			char *aux, char **error)
{
    game_state *solved;
    int r;
    char *ret = NULL;

    if (aux) return dupstr(aux);

    solved = dup_game(state);
    for (r = 0; r < state->order*state->order; r++) {
        if (!(solved->flags[r] & F_IMMUTABLE))
            solved->nums[r] = 0;
    }
<<<<<<< HEAD
    r = solver_state(solved, DIFFCOUNT - 1);
=======
    r = solver_state(solved, DIFFCOUNT-1);   /* always use full solver */
>>>>>>> ed3599d7
    if (r > 0) ret = latin_desc(solved->nums, solved->order);
    free_game(solved);
    return ret;
}

/* ----------------------------------------------------------
 * Game UI input processing.
 */

struct game_ui {
    int hx, hy;                         /* as for solo.c, highlight pos */
    int hshow, hpencil, hcursor;        /* show state, type, and ?cursor. */
};

static game_ui *new_ui(game_state *state)
{
    game_ui *ui = snew(game_ui);

    ui->hx = ui->hy = 0;
    ui->hpencil = ui->hshow = 0;
    ui->hcursor =
#ifdef ANDROID
	1;  /* and never unset */
#else
	0;
#endif

    return ui;
}

static void free_ui(game_ui *ui)
{
    sfree(ui);
}

static char *encode_ui(game_ui *ui)
{
    return NULL;
}

static void decode_ui(game_ui *ui, char *encoding)
{
}

static void game_changed_state(game_ui *ui, game_state *oldstate,
                               game_state *newstate)
{
    /* See solo.c; if we were pencil-mode highlighting and
     * somehow a square has just been properly filled, cancel
     * pencil mode. */
    if (ui->hshow && ui->hpencil && !ui->hcursor &&
        GRID(newstate, nums, ui->hx, ui->hy) != 0) {
        ui->hshow = 0;
    }
#ifdef ANDROID
    if (newstate->completed && ! newstate->cheated && oldstate && ! oldstate->completed) android_completed();
#endif
}

struct game_drawstate {
    int tilesize, order, started, adjacent;
    digit *nums;                /* copy of nums, o^2 */
    unsigned char *hints;       /* copy of hints, o^3 */
    unsigned int *flags;        /* o^2 */

    int hx, hy, hshow, hpencil; /* as for game_ui. */
    int hflash;
};

static char *interpret_move(game_state *state, game_ui *ui, game_drawstate *ds,
			    int ox, int oy, int button)
{
    int x = FROMCOORD(ox), y = FROMCOORD(oy), n;
    char buf[80];

    button &= ~MOD_MASK;

    if (x >= 0 && x < ds->order && ((ox - COORD(x)) <= TILE_SIZE) &&
        y >= 0 && y < ds->order && ((oy - COORD(y)) <= TILE_SIZE)) {
        if (button == LEFT_BUTTON) {
            /* normal highlighting for non-immutable squares */
            if (GRID(state, flags, x, y) & F_IMMUTABLE)
                ui->hshow = 0;
            else if (x == ui->hx && y == ui->hy &&
                     ui->hshow && ui->hpencil == 0)
                ui->hshow = 0;
            else {
                ui->hx = x; ui->hy = y; ui->hpencil = 0;
                ui->hshow = 1;
            }
#ifndef ANDROID
            /* Android should stay in cursor mode */
            ui->hcursor = 0;
#endif
            return "";
        }
        if (button == RIGHT_BUTTON) {
            /* pencil highlighting for non-filled squares */
            if (GRID(state, nums, x, y) != 0)
                ui->hshow = 0;
            else if (x == ui->hx && y == ui->hy &&
                     ui->hshow && ui->hpencil)
                ui->hshow = 0;
            else {
                ui->hx = x; ui->hy = y; ui->hpencil = 1;
                ui->hshow = 1;
            }
#ifndef ANDROID
            /* Android should stay in cursor mode */
            ui->hcursor = 0;
#endif
            return "";
        }
    }
    if (button == 'H' || button == 'h')
        return dupstr("H");
    if (button == 'M' || button == 'm')
        return dupstr("M");

    if (IS_CURSOR_MOVE(button)) {
        move_cursor(button, &ui->hx, &ui->hy, ds->order, ds->order, 0);
        ui->hshow = ui->hcursor = 1;
        return "";
    }
    if (ui->hshow && IS_CURSOR_SELECT(button)) {
        ui->hpencil = 1 - ui->hpencil;
        ui->hcursor = 1;
        return "";
    }


    if (ui->hshow) {
        debug(("button %d, cbutton %d", button, (int)((char)button)));
        n = c2n(button, state->order);

        debug(("n %d, h (%d,%d) p %d flags 0x%x nums %d",
               n, ui->hx, ui->hy, ui->hpencil,
               GRID(state, flags, ui->hx, ui->hy),
               GRID(state, nums, ui->hx, ui->hy)));

        if (n < 0 || n > ds->order)
            return NULL;        /* out of range */
        if (GRID(state, flags, ui->hx, ui->hy) & F_IMMUTABLE)
            return NULL;        /* can't edit immutable square (!) */
        if (ui->hpencil && GRID(state, nums, ui->hx, ui->hy) > 0)
            return NULL;        /* can't change hints on filled square (!) */


        sprintf(buf, "%c%d,%d,%d",
                (char)(ui->hpencil && n > 0 ? 'P' : 'R'), ui->hx, ui->hy, n);

        if (!ui->hcursor) ui->hshow = 0;

        return dupstr(buf);
    }

    if (button == 'H' || button == 'h')
        return dupstr("H");
    if (button == 'M' || button == 'm')
        return dupstr("M");

    return NULL;
}

static game_state *execute_move(game_state *state, char *move)
{
    game_state *ret = NULL;
    int x, y, n, i, rc;

    debug(("execute_move: %s", move));

    if ((move[0] == 'P' || move[0] == 'R') &&
        sscanf(move+1, "%d,%d,%d", &x, &y, &n) == 3 &&
        x >= 0 && x < state->order && y >= 0 && y < state->order &&
        n >= 0 && n <= state->order) {
        ret = dup_game(state);
        if (move[0] == 'P' && n > 0)
            HINT(ret, x, y, n-1) = !HINT(ret, x, y, n-1);
        else {
            GRID(ret, nums, x, y) = n;
            for (i = 0; i < state->order; i++)
                HINT(ret, x, y, i) = 0;

            /* real change to grid; check for completion */
            if (!ret->completed && check_complete(ret->nums, ret, 1) > 0)
                ret->completed = TRUE;
        }
        return ret;
    } else if (move[0] == 'S') {
        char *p;

        ret = dup_game(state);
        ret->completed = ret->cheated = TRUE;

        p = move+1;
        for (i = 0; i < state->order*state->order; i++) {
            n = c2n((int)*p, state->order);
            if (!*p || n <= 0 || n > state->order)
                goto badmove;
            ret->nums[i] = n;
            p++;
        }
        if (*p) goto badmove;
        rc = check_complete(ret->nums, ret, 1);
	assert(rc > 0);
        return ret;
    } else if (move[0] == 'M') {
        ret = dup_game(state);
        for (x = 0; x < state->order; x++) {
            for (y = 0; y < state->order; y++) {
                for (n = 0; n < state->order; n++) {
                    HINT(ret, x, y, n) = 1;
                }
            }
        }
        return ret;
    } else if (move[0] == 'H') {
        return solver_hint(state, NULL, DIFF_EASY, DIFF_EASY);
    }

badmove:
    if (ret) free_game(ret);
    return NULL;
}

/* ----------------------------------------------------------------------
 * Drawing/printing routines.
 */

#define DRAW_SIZE (TILE_SIZE*ds->order + GAP_SIZE*(ds->order-1) + BORDER*2)

static void game_compute_size(game_params *params, int tilesize,
			      int *x, int *y)
{
    /* Ick: fake up `ds->tilesize' for macro expansion purposes */
    struct { int tilesize, order; } ads, *ds = &ads;
    ads.tilesize = tilesize;
    ads.order = params->order;

    *x = *y = DRAW_SIZE;
}

static void game_set_size(drawing *dr, game_drawstate *ds,
			  game_params *params, int tilesize)
{
    ds->tilesize = tilesize;
}

static float *game_colours(frontend *fe, int *ncolours)
{
    float *ret = snewn(3 * NCOLOURS, float);
    int i;

    game_mkhighlight(fe, ret, COL_BACKGROUND, COL_HIGHLIGHT, COL_LOWLIGHT);

    for (i = 0; i < 3; i++) {
        ret[COL_TEXT * 3 + i] = 0.0F;
        ret[COL_GRID * 3 + i] = 0.5F;
    }

    /* Lots of these were taken from solo.c. */
    ret[COL_GUESS * 3 + 0] = 0.0F;
    ret[COL_GUESS * 3 + 1] = 0.6F * ret[COL_BACKGROUND * 3 + 1];
    ret[COL_GUESS * 3 + 2] = 0.0F;

    ret[COL_ERROR * 3 + 0] = 1.0F;
    ret[COL_ERROR * 3 + 1] = 0.0F;
    ret[COL_ERROR * 3 + 2] = 0.0F;

    ret[COL_PENCIL * 3 + 0] = 0.5F * ret[COL_BACKGROUND * 3 + 0];
    ret[COL_PENCIL * 3 + 1] = 0.5F * ret[COL_BACKGROUND * 3 + 1];
    ret[COL_PENCIL * 3 + 2] = ret[COL_BACKGROUND * 3 + 2];

    *ncolours = NCOLOURS;
    return ret;
}

static game_drawstate *game_new_drawstate(drawing *dr, game_state *state)
{
    struct game_drawstate *ds = snew(struct game_drawstate);
    int o2 = state->order*state->order, o3 = o2*state->order;

    ds->tilesize = 0;
    ds->order = state->order;
    ds->adjacent = state->adjacent;

    ds->nums = snewn(o2, digit);
    ds->hints = snewn(o3, unsigned char);
    ds->flags = snewn(o2, unsigned int);
    memset(ds->nums, 0, o2*sizeof(digit));
    memset(ds->hints, 0, o3);
    memset(ds->flags, 0, o2*sizeof(unsigned int));

    ds->hx = ds->hy = 0;
    ds->started = ds->hshow = ds->hpencil = ds->hflash = 0;

    return ds;
}

static void game_free_drawstate(drawing *dr, game_drawstate *ds)
{
    sfree(ds->nums);
    sfree(ds->hints);
    sfree(ds->flags);
    sfree(ds);
}

static void draw_gt(drawing *dr, int ox, int oy,
                    int dx1, int dy1, int dx2, int dy2, int col)
{
    int coords[12];
    int xdx = (dx1+dx2 ? 0 : 1), xdy = (dx1+dx2 ? 1 : 0);
    coords[0] = ox + xdx;
    coords[1] = oy + xdy;
    coords[2] = ox + xdx + dx1;
    coords[3] = oy + xdy + dy1;
    coords[4] = ox + xdx + dx1 + dx2;
    coords[5] = oy + xdy + dy1 + dy2;
    coords[6] = ox - xdx + dx1 + dx2;
    coords[7] = oy - xdy + dy1 + dy2;
    coords[8] = ox - xdx + dx1;
    coords[9] = oy - xdy + dy1;
    coords[10] = ox - xdx;
    coords[11] = oy - xdy;
    draw_polygon(dr, coords, 6, col, col);
}

static void draw_gts(drawing *dr, game_drawstate *ds, int ox, int oy,
                     unsigned int f, int col)
{
    int g = GAP_SIZE, g2 = (g+1)/2, g4 = (g+1)/4;

    /* Draw all the greater-than signs emanating from this tile. */

    if (f & F_ADJ_UP) {
        draw_gt(dr, ox+g2, oy-g4, g2, -g2, g2, g2,
               (f & F_ERROR_UP) ? COL_ERROR : col);
        draw_update(dr, ox, oy-g, TILE_SIZE, g);
    }
    if (f & F_ADJ_RIGHT) {
        draw_gt(dr, ox+TILE_SIZE+g4, oy+g2, g2, g2, -g2, g2,
                (f & F_ERROR_RIGHT) ? COL_ERROR : col);
        draw_update(dr, ox+TILE_SIZE, oy, g, TILE_SIZE);
    }
    if (f & F_ADJ_DOWN) {
        draw_gt(dr, ox+g2, oy+TILE_SIZE+g4, g2, g2, g2, -g2,
               (f & F_ERROR_DOWN) ? COL_ERROR : col);
        draw_update(dr, ox, oy+TILE_SIZE, TILE_SIZE, g);
    }
    if (f & F_ADJ_LEFT) {
        draw_gt(dr, ox-g4, oy+g2, -g2, g2, g2, g2,
                (f & F_ERROR_LEFT) ? COL_ERROR : col);
        draw_update(dr, ox-g, oy, g, TILE_SIZE);
    }
}

static void draw_adjs(drawing *dr, game_drawstate *ds, int ox, int oy,
                     unsigned int f, int col)
{
    int g = GAP_SIZE, g38 = 3*(g+1)/8, g4 = (g+1)/4;

    /* Draw all the adjacency bars relevant to this tile; we only have
     * to worry about F_ADJ_RIGHT and F_ADJ_DOWN.
     *
     * If we _only_ have the error flag set (i.e. it's not supposed to be
     * adjacent, but adjacent numbers were entered) draw an outline red bar.
     */

    if (f & (F_ADJ_RIGHT|F_ERROR_RIGHT)) {
        if (f & F_ADJ_RIGHT) {
            draw_rect(dr, ox+TILE_SIZE+g38, oy, g4, TILE_SIZE,
                      (f & F_ERROR_RIGHT) ? COL_ERROR : col);
        } else {
            draw_rect_outline(dr, ox+TILE_SIZE+g38, oy, g4, TILE_SIZE, COL_ERROR);
        }
    } else {
        draw_rect(dr, ox+TILE_SIZE+g38, oy, g4, TILE_SIZE, COL_BACKGROUND);
    }
    draw_update(dr, ox+TILE_SIZE, oy, g, TILE_SIZE);

    if (f & (F_ADJ_DOWN|F_ERROR_DOWN)) {
        if (f & F_ADJ_DOWN) {
            draw_rect(dr, ox, oy+TILE_SIZE+g38, TILE_SIZE, g4,
                      (f & F_ERROR_DOWN) ? COL_ERROR : col);
        } else {
            draw_rect_outline(dr, ox, oy+TILE_SIZE+g38, TILE_SIZE, g4, COL_ERROR);
        }
    } else {
        draw_rect(dr, ox, oy+TILE_SIZE+g38, TILE_SIZE, g4, COL_BACKGROUND);
    }
    draw_update(dr, ox, oy+TILE_SIZE, TILE_SIZE, g);
}

static void draw_furniture(drawing *dr, game_drawstate *ds, game_state *state,
                           game_ui *ui, int x, int y, int hflash)
{
    int ox = COORD(x), oy = COORD(y), bg, hon;
    unsigned int f = GRID(state, flags, x, y);

    bg = hflash ? COL_HIGHLIGHT : COL_BACKGROUND;

    hon = (ui->hshow && x == ui->hx && y == ui->hy);

    /* Clear square. */
    draw_rect(dr, ox, oy, TILE_SIZE, TILE_SIZE,
              (hon && !ui->hpencil) ? COL_HIGHLIGHT : bg);

    /* Draw the highlight (pencil or full), if we're the highlight */
    if (hon && ui->hpencil) {
        int coords[6];
        coords[0] = ox;
        coords[1] = oy;
        coords[2] = ox + TILE_SIZE/2;
        coords[3] = oy;
        coords[4] = ox;
        coords[5] = oy + TILE_SIZE/2;
        draw_polygon(dr, coords, 3, COL_HIGHLIGHT, COL_HIGHLIGHT);
    }

    /* Draw the square outline (which is the cursor, if we're the cursor). */
    draw_rect_outline(dr, ox, oy, TILE_SIZE, TILE_SIZE, COL_GRID);

    draw_update(dr, ox, oy, TILE_SIZE, TILE_SIZE);

    /* Draw the adjacent clue signs. */
    if (ds->adjacent)
        draw_adjs(dr, ds, ox, oy, f, COL_GRID);
    else
        draw_gts(dr, ds, ox, oy, f, COL_TEXT);
}

static void draw_num(drawing *dr, game_drawstate *ds, int x, int y)
{
    int ox = COORD(x), oy = COORD(y);
    unsigned int f = GRID(ds,flags,x,y);
    char str[2];

    /* (can assume square has just been cleared) */

    /* Draw number, choosing appropriate colour */
    str[0] = n2c(GRID(ds, nums, x, y), ds->order);
    str[1] = '\0';
    draw_text(dr, ox + TILE_SIZE/2, oy + TILE_SIZE/2,
              FONT_VARIABLE, 3*TILE_SIZE/4, ALIGN_VCENTRE | ALIGN_HCENTRE,
              (f & F_IMMUTABLE) ? COL_TEXT : (f & F_ERROR) ? COL_ERROR : COL_GUESS, str);
}

static void draw_hints(drawing *dr, game_drawstate *ds, int x, int y)
{
    int ox = COORD(x), oy = COORD(y);
    int nhints, i, j, hw, hh, hmax, fontsz;
    char str[2];

    /* (can assume square has just been cleared) */

    /* Draw hints; steal ingenious algorithm (basically)
     * from solo.c:draw_number() */
    for (i = nhints = 0; i < ds->order; i++) {
        if (HINT(ds, x, y, i)) nhints++;
    }

    for (hw = 1; hw * hw < nhints; hw++);
    if (hw < 3) hw = 3;
    hh = (nhints + hw - 1) / hw;
    if (hh < 2) hh = 2;
    hmax = max(hw, hh);
    fontsz = TILE_SIZE/(hmax*(11-hmax)/8);

    for (i = j = 0; i < ds->order; i++) {
        if (HINT(ds,x,y,i)) {
            int hx = j % hw, hy = j / hw;

            str[0] = n2c(i+1, ds->order);
            str[1] = '\0';
            draw_text(dr,
                      ox + (4*hx+3) * TILE_SIZE / (4*hw+2),
                      oy + (4*hy+3) * TILE_SIZE / (4*hh+2),
                      FONT_VARIABLE, fontsz,
                      ALIGN_VCENTRE | ALIGN_HCENTRE, COL_PENCIL, str);
            j++;
        }
    }
}

static void game_redraw(drawing *dr, game_drawstate *ds, game_state *oldstate,
			game_state *state, int dir, game_ui *ui,
			float animtime, float flashtime)
{
    int x, y, i, hchanged = 0, stale, hflash = 0;

    debug(("highlight old (%d,%d), new (%d,%d)", ds->hx, ds->hy, ui->hx, ui->hy));

    if (flashtime > 0 &&
        (flashtime <= FLASH_TIME/3 || flashtime >= FLASH_TIME*2/3))
         hflash = 1;

    if (!ds->started) {
        draw_rect(dr, 0, 0, DRAW_SIZE, DRAW_SIZE, COL_BACKGROUND);
        draw_update(dr, 0, 0, DRAW_SIZE, DRAW_SIZE);
    }
    if (ds->hx != ui->hx || ds->hy != ui->hy ||
        ds->hshow != ui->hshow || ds->hpencil != ui->hpencil)
        hchanged = 1;

    for (x = 0; x < ds->order; x++) {
        for (y = 0; y < ds->order; y++) {
            if (!ds->started)
                stale = 1;
            else if (hflash != ds->hflash)
                stale = 1;
            else
                stale = 0;

            if (hchanged) {
                if ((x == ui->hx && y == ui->hy) ||
                    (x == ds->hx && y == ds->hy))
                    stale = 1;
            }

            if (GRID(state, nums, x, y) != GRID(ds, nums, x, y)) {
                GRID(ds, nums, x, y) = GRID(state, nums, x, y);
                stale = 1;
            }
            if (GRID(state, flags, x, y) != GRID(ds, flags, x, y)) {
                GRID(ds, flags, x, y) = GRID(state, flags, x, y);
                stale = 1;
            }
            if (GRID(ds, nums, x, y) == 0) {
                /* We're not a number square (therefore we might
                 * display hints); do we need to update? */
                for (i = 0; i < ds->order; i++) {
                    if (HINT(state, x, y, i) != HINT(ds, x, y, i)) {
                        HINT(ds, x, y, i) = HINT(state, x, y, i);
                        stale = 1;
                    }
                }
            }
            if (stale) {
                draw_furniture(dr, ds, state, ui, x, y, hflash);
                if (GRID(ds, nums, x, y) > 0)
                    draw_num(dr, ds, x, y);
                else
                    draw_hints(dr, ds, x, y);
            }
        }
    }
    ds->hx = ui->hx; ds->hy = ui->hy;
    ds->hshow = ui->hshow;
    ds->hpencil = ui->hpencil;

    ds->started = 1;
    ds->hflash = hflash;
}

static float game_anim_length(game_state *oldstate, game_state *newstate,
			      int dir, game_ui *ui)
{
    return 0.0F;
}

static float game_flash_length(game_state *oldstate, game_state *newstate,
			       int dir, game_ui *ui)
{
    if (!oldstate->completed && newstate->completed &&
        !oldstate->cheated && !newstate->cheated)
        return FLASH_TIME;
    return 0.0F;
}

static int game_timing_state(game_state *state, game_ui *ui)
{
    return TRUE;
}

#ifndef NO_PRINTING
static void game_print_size(game_params *params, float *x, float *y)
{
    int pw, ph;

    /* 10mm squares by default, roughly the same as Grauniad. */
    game_compute_size(params, 1000, &pw, &ph);
    *x = pw / 100.0F;
    *y = ph / 100.0F;
}

static void game_print(drawing *dr, game_state *state, int tilesize)
{
    int ink = print_mono_colour(dr, 0);
    int x, y, o = state->order, ox, oy, n;
    char str[2];

    /* Ick: fake up `ds->tilesize' for macro expansion purposes */
    game_drawstate ads, *ds = &ads;
    game_set_size(dr, ds, NULL, tilesize);

    print_line_width(dr, 2 * TILE_SIZE / 40);

    /* Squares, numbers, gt signs */
    for (y = 0; y < o; y++) {
        for (x = 0; x < o; x++) {
            ox = COORD(x); oy = COORD(y);
            n = GRID(state, nums, x, y);

            draw_rect_outline(dr, ox, oy, TILE_SIZE, TILE_SIZE, ink);

            str[0] = n ? n2c(n, state->order) : ' ';
            str[1] = '\0';
            draw_text(dr, ox + TILE_SIZE/2, oy + TILE_SIZE/2,
                      FONT_VARIABLE, TILE_SIZE/2, ALIGN_VCENTRE | ALIGN_HCENTRE,
                      ink, str);

            if (state->adjacent)
                draw_adjs(dr, ds, ox, oy, GRID(state, flags, x, y), ink);
            else
                draw_gts(dr, ds, ox, oy, GRID(state, flags, x, y), ink);
        }
    }
}
#endif

/* ----------------------------------------------------------------------
 * Housekeeping.
 */

#ifdef COMBINED
#define thegame unequal
#endif

const struct game thegame = {
    "Unequal", "games.unequal", "unequal",
    default_params,
    game_fetch_preset,
    decode_params,
    encode_params,
    free_params,
    dup_params,
    TRUE, game_configure, custom_params,
    validate_params,
    new_game_desc,
    validate_desc,
    new_game,
    dup_game,
    free_game,
    TRUE, solve_game,
    TRUE, game_can_format_as_text_now, game_text_format,
    new_ui,
    free_ui,
    encode_ui,
    decode_ui,
    game_changed_state,
    interpret_move,
    execute_move,
    PREFERRED_TILE_SIZE, game_compute_size, game_set_size,
    game_colours,
    game_new_drawstate,
    game_free_drawstate,
    game_redraw,
    game_anim_length,
    game_flash_length,
#ifndef NO_PRINTING
    TRUE, FALSE, game_print_size, game_print,
#endif
    FALSE,			       /* wants_statusbar */
    FALSE, game_timing_state,
    REQUIRE_RBUTTON | REQUIRE_NUMPAD,  /* flags */
};

/* ----------------------------------------------------------------------
 * Standalone solver.
 */

#ifdef STANDALONE_SOLVER

#include <time.h>
#include <stdarg.h>

const char *quis = NULL;

#if 0 /* currently unused */

static void debug_printf(char *fmt, ...)
{
    char buf[4096];
    va_list ap;

    va_start(ap, fmt);
    vsprintf(buf, fmt, ap);
    puts(buf);
    va_end(ap);
}

static void game_printf(game_state *state)
{
    char *dbg = game_text_format(state);
    printf("%s", dbg);
    sfree(dbg);
}

static void game_printf_wide(game_state *state)
{
    int x, y, i, n;

    for (y = 0; y < state->order; y++) {
        for (x = 0; x < state->order; x++) {
            n = GRID(state, nums, x, y);
            for (i = 0; i < state->order; i++) {
                if (n > 0)
                    printf("%c", n2c(n, state->order));
                else if (HINT(state, x, y, i))
                    printf("%c", n2c(i+1, state->order));
                else
                    printf(".");
            }
            printf(" ");
        }
        printf("\n");
    }
    printf("\n");
}

#endif

static void pdiff(int diff)
{
    if (diff == DIFF_IMPOSSIBLE)
        printf("Game is impossible.\n");
    else if (diff == DIFF_UNFINISHED)
        printf("Game has incomplete.\n");
    else if (diff == DIFF_AMBIGUOUS)
        printf("Game has multiple solutions.\n");
    else
        printf("Game has difficulty %s.\n", unequal_diffnames[diff]);
}

static int solve(game_params *p, char *desc, int debug)
{
    game_state *state = new_game(NULL, p, desc);
    struct solver_ctx *ctx = new_ctx(state);
    struct latin_solver solver;
    int diff;

    solver_show_working = debug;
    game_debug(state);

    latin_solver_alloc(&solver, state->nums, state->order);

    diff = latin_solver_main(&solver, DIFF_RECURSIVE,
			     DIFF_LATIN, DIFF_SET, DIFF_EXTREME,
			     DIFF_EXTREME, DIFF_RECURSIVE,
			     unequal_solvers, ctx, clone_ctx, free_ctx);

    free_ctx(ctx);

    latin_solver_free(&solver);

    if (debug) pdiff(diff);

    game_debug(state);
    free_game(state);
    return diff;
}

static void check(game_params *p)
{
    char *msg = validate_params(p, 1);
    if (msg) {
        fprintf(stderr, "%s: %s", quis, msg);
        exit(1);
    }
}

static int gen(game_params *p, random_state *rs, int debug)
{
    char *desc, *aux;
    int diff;

    check(p);

    solver_show_working = debug;
    desc = new_game_desc(p, rs, &aux, 0);
    diff = solve(p, desc, debug);
    sfree(aux);
    sfree(desc);

    return diff;
}

static void soak(game_params *p, random_state *rs)
{
    time_t tt_start, tt_now, tt_last;
    char *aux, *desc;
    game_state *st;
    int n = 0, neasy = 0, realdiff = p->diff;

    check(p);

    solver_show_working = 0;
    maxtries = 1;

    tt_start = tt_now = time(NULL);

    printf("Soak-generating an %s %dx%d grid, difficulty %s.\n",
           p->adjacent ? "adjacent" : "unequal",
           p->order, p->order, unequal_diffnames[p->diff]);

    while (1) {
        p->diff = realdiff;
        desc = new_game_desc(p, rs, &aux, 0);
        st = new_game(NULL, p, desc);
        solver_state(st, DIFF_RECURSIVE);
        free_game(st);
        sfree(aux);
        sfree(desc);

        n++;
        if (realdiff != p->diff) neasy++;

        tt_last = time(NULL);
        if (tt_last > tt_now) {
            tt_now = tt_last;
            printf("%d total, %3.1f/s; %d/%2.1f%% easy, %3.1f/s good.\n",
                   n, (double)n / ((double)tt_now - tt_start),
                   neasy, (double)neasy*100.0/(double)n,
                   (double)(n - neasy) / ((double)tt_now - tt_start));
        }
    }
}

static void usage_exit(const char *msg)
{
    if (msg)
        fprintf(stderr, "%s: %s\n", quis, msg);
    fprintf(stderr, "Usage: %s [--seed SEED] --soak <params> | [game_id [game_id ...]]\n", quis);
    exit(1);
}

int main(int argc, const char *argv[])
{
    random_state *rs;
    time_t seed = time(NULL);
    int do_soak = 0, diff;

    game_params *p;

    maxtries = 50;

    quis = argv[0];
    while (--argc > 0) {
        const char *p = *++argv;
        if (!strcmp(p, "--soak"))
            do_soak = 1;
        else if (!strcmp(p, "--seed")) {
            if (argc == 0)
                usage_exit("--seed needs an argument");
            seed = (time_t)atoi(*++argv);
            argc--;
        } else if (*p == '-')
            usage_exit("unrecognised option");
        else
            break;
    }
    rs = random_new((void*)&seed, sizeof(time_t));

    if (do_soak == 1) {
        if (argc != 1) usage_exit("only one argument for --soak");
        p = default_params();
        decode_params(p, *argv);
        soak(p, rs);
    } else if (argc > 0) {
        int i;
        for (i = 0; i < argc; i++) {
            const char *id = *argv++;
            char *desc = strchr(id, ':'), *err;
            p = default_params();
            if (desc) {
                *desc++ = '\0';
                decode_params(p, id);
                err = validate_desc(p, desc);
                if (err) {
                    fprintf(stderr, "%s: %s\n", quis, err);
                    exit(1);
                }
                solve(p, desc, 1);
            } else {
                decode_params(p, id);
                diff = gen(p, rs, 1);
            }
        }
    } else {
        while(1) {
            p = default_params();
            p->order = random_upto(rs, 7) + 3;
            p->diff = random_upto(rs, 4);
            diff = gen(p, rs, 0);
            pdiff(diff);
        }
    }

    return 0;
}

#endif

/* vim: set shiftwidth=4 tabstop=8: */<|MERGE_RESOLUTION|>--- conflicted
+++ resolved
@@ -102,12 +102,7 @@
 enum { DIFFLIST(ENUM) DIFFCOUNT, DIFF_IMPOSSIBLE = diff_impossible, DIFF_AMBIGUOUS = diff_ambiguous, DIFF_UNFINISHED = diff_unfinished };
 static char const *const unequal_diffnames[] = { DIFFLIST(TITLE) };
 static char const unequal_diffchars[] = DIFFLIST(ENCODE);
-<<<<<<< HEAD
-#define DIFFCOUNT lenof(unequal_diffchars) - 1
-#define DIFFCONFIG _(DIFFLIST(CONFIG))
-=======
 #define DIFFCONFIG DIFFLIST(CONFIG)
->>>>>>> ed3599d7
 
 #define DEFAULT_PRESET 0
 
@@ -1356,11 +1351,7 @@
         if (!(solved->flags[r] & F_IMMUTABLE))
             solved->nums[r] = 0;
     }
-<<<<<<< HEAD
-    r = solver_state(solved, DIFFCOUNT - 1);
-=======
     r = solver_state(solved, DIFFCOUNT-1);   /* always use full solver */
->>>>>>> ed3599d7
     if (r > 0) ret = latin_desc(solved->nums, solved->order);
     free_game(solved);
     return ret;
