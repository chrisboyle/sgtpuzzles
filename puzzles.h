--- conflicted
+++ resolved
@@ -533,13 +533,10 @@
     void (*line_dotted)(void *handle, int dotted);
     char *(*text_fallback)(void *handle, const char *const *strings,
 			   int nstrings);
-<<<<<<< HEAD
     void (*changed_state)(void *handle, int can_undo, int can_redo);
-=======
     void (*draw_thick_line)(void *handle, float thickness,
 			    float x1, float y1, float x2, float y2,
 			    int colour);
->>>>>>> f6e13229
 };
 
 /*
