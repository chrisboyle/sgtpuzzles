--- conflicted
+++ resolved
@@ -146,23 +146,16 @@
     <string name="undoRedoOnKeyboardSummary">Allows auto repeat (otherwise in action bar)</string>
     <string name="keyboardBorders">Show edges of keys</string>
     <string name="keyboardBordersSummary">Otherwise only symbols are shown</string>
-<<<<<<< HEAD
-    <string name="bridgesShowH">Show “H” in Bridges"</string>
-    <string name="bridgesShowHSummary">Undocumented &#8220;solve from here&#8221; action</string>
-    <string name="unequalShowH">Show “H” in Unequal</string>
-    <string name="unequalShowHSummary">Adds all pencil marks, removes “obvious” ones, can solve entire puzzle</string>
-=======
     <string name="extMouseLongPress">Use long-press with mouse/stylus</string>
     <string name="extMouseLongPressNever">Never (only use devices with a right/alt button)</string>
     <string name="extMouseLongPressAuto">Auto (disable when a right/alt click is detected)</string>
     <string name="extMouseLongPressAlways">Always (same behavior as finger presses)</string>
     <string name="extMouseBackKey">Support right mouse button</string>
     <string name="extMouseBackKeySummary">"Override \"Back\" functionality of right button in puzzles"</string>
-    <string name="bridgesShowH">"Show \"H\" in Bridges"</string>
-    <string name="bridgesShowHSummary">"Undocumented \"solve from here\" action"</string>
-    <string name="unequalShowH">"Show \"H\" in Unequal"</string>
-    <string name="unequalShowHSummary">"Adds all pencil marks, removes \"obvious\" ones, can solve entire puzzle"</string>
->>>>>>> 6db2e6c1
+    <string name="bridgesShowH">Show “H” in Bridges"</string>
+    <string name="bridgesShowHSummary">Undocumented &#8220;solve from here&#8221; action</string>
+    <string name="unequalShowH">Show “H” in Unequal</string>
+    <string name="unequalShowHSummary">Adds all pencil marks, removes “obvious” ones, can solve entire puzzle</string>
     <string name="patternShowLengths">Show drag lengths</string>
     <string name="patternShowLengthsSummary">Show number of squares selected</string>
     <string name="controlsReminders">Show reminders of controls</string>
