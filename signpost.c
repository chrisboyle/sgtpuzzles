/*
 * signpost.c: implementation of the janko game 'arrow path'
 */

#include <stdio.h>
#include <stdlib.h>
#include <string.h>
#include <assert.h>
#include <ctype.h>
#include <math.h>

#include "puzzles.h"

#define PREFERRED_TILE_SIZE 48
#define TILE_SIZE (ds->tilesize)
#define BLITTER_SIZE TILE_SIZE
#define BORDER    (TILE_SIZE / 2)

#define COORD(x)  ( (x) * TILE_SIZE + BORDER )
#define FROMCOORD(x)  ( ((x) - BORDER + TILE_SIZE) / TILE_SIZE - 1 )

#define INGRID(s,x,y) ((x) >= 0 && (x) < (s)->w && (y) >= 0 && (y) < (s)->h)

#define FLASH_SPIN 0.7F

#define NBACKGROUNDS 16

enum {
    COL_BACKGROUND, COL_HIGHLIGHT, COL_LOWLIGHT,
    COL_GRID, COL_CURSOR, COL_ERROR, COL_DRAG_ORIGIN,
    COL_ARROW, COL_ARROW_BG_DIM,
    COL_NUMBER, COL_NUMBER_SET, COL_NUMBER_SET_MID,
    COL_B0,                             /* background colours */
    COL_M0 =   COL_B0 + 1*NBACKGROUNDS, /* mid arrow colours */
    COL_D0 =   COL_B0 + 2*NBACKGROUNDS, /* dim arrow colours */
    COL_X0 =   COL_B0 + 3*NBACKGROUNDS, /* dim arrow colours */
    NCOLOURS = COL_B0 + 4*NBACKGROUNDS
};

struct game_params {
    int w, h;
    int force_corner_start;
};

enum { DIR_N = 0, DIR_NE, DIR_E, DIR_SE, DIR_S, DIR_SW, DIR_W, DIR_NW, DIR_MAX };
static const char *dirstrings[8] = { "N ", "NE", "E ", "SE", "S ", "SW", "W ", "NW" };

static const int dxs[DIR_MAX] = {  0,  1, 1, 1, 0, -1, -1, -1 };
static const int dys[DIR_MAX] = { -1, -1, 0, 1, 1,  1,  0, -1 };

#define DIR_OPPOSITE(d) ((d+4)%8)

struct game_state {
    int w, h, n;
    int completed, used_solve, impossible;
    int *dirs;                  /* direction enums, size n */
    int *nums;                  /* numbers, size n */
    unsigned int *flags;        /* flags, size n */
    int *next, *prev;           /* links to other cell indexes, size n (-1 absent) */
    int *dsf;                   /* connects regions with a dsf. */
    int *numsi;                 /* for each number, which index is it in? (-1 absent) */
};

#define FLAG_IMMUTABLE  1
#define FLAG_ERROR      2

/* --- Generally useful functions --- */

#define ISREALNUM(state, num) ((num) > 0 && (num) <= (state)->n)

static int whichdir(int fromx, int fromy, int tox, int toy)
{
    int i, dx, dy;

    dx = tox - fromx;
    dy = toy - fromy;

    if (dx && dy && abs(dx) != abs(dy)) return -1;

    if (dx) dx = dx / abs(dx); /* limit to (-1, 0, 1) */
    if (dy) dy = dy / abs(dy); /* ditto */

    for (i = 0; i < DIR_MAX; i++) {
        if (dx == dxs[i] && dy == dys[i]) return i;
    }
    return -1;
}

static int whichdiri(game_state *state, int fromi, int toi)
{
    int w = state->w;
    return whichdir(fromi%w, fromi/w, toi%w, toi/w);
}

static int ispointing(game_state *state, int fromx, int fromy, int tox, int toy)
{
    int w = state->w, dir = state->dirs[fromy*w+fromx];

    /* (by convention) squares do not point to themselves. */
    if (fromx == tox && fromy == toy) return 0;

    /* the final number points to nothing. */
    if (state->nums[fromy*w + fromx] == state->n) return 0;

    while (1) {
        if (!INGRID(state, fromx, fromy)) return 0;
        if (fromx == tox && fromy == toy) return 1;
        fromx += dxs[dir]; fromy += dys[dir];
    }
    return 0; /* not reached */
}

static int ispointingi(game_state *state, int fromi, int toi)
{
    int w = state->w;
    return ispointing(state, fromi%w, fromi/w, toi%w, toi/w);
}

/* Taking the number 'num', work out the gap between it and the next
 * available number up or down (depending on d). Return 1 if the region
 * at (x,y) will fit in that gap, or 0 otherwise. */
static int move_couldfit(game_state *state, int num, int d, int x, int y)
{
    int n, gap, i = y*state->w+x, sz;

    assert(d != 0);
    /* The 'gap' is the number of missing numbers in the grid between
     * our number and the next one in the sequence (up or down), or
     * the end of the sequence (if we happen not to have 1/n present) */
    for (n = num + d, gap = 0;
         ISREALNUM(state, n) && state->numsi[n] == -1;
         n += d, gap++) ; /* empty loop */

    if (gap == 0) {
        /* no gap, so the only allowable move is that that directly
         * links the two numbers. */
        n = state->nums[i];
        return (n == num+d) ? 0 : 1;
    }
    if (state->prev[i] == -1 && state->next[i] == -1)
        return 1; /* single unconnected square, always OK */

    sz = dsf_size(state->dsf, i);
    return (sz > gap) ? 0 : 1;
}

static int isvalidmove(game_state *state, int clever,
                       int fromx, int fromy, int tox, int toy)
{
    int w = state->w, from = fromy*w+fromx, to = toy*w+tox;
    int nfrom, nto;

    if (!INGRID(state, fromx, fromy) || !INGRID(state, tox, toy))
        return 0;

    /* can only move where we point */
    if (!ispointing(state, fromx, fromy, tox, toy))
        return 0;

    nfrom = state->nums[from]; nto = state->nums[to];

    /* can't move _from_ the preset final number, or _to_ the preset 1. */
    if (((nfrom == state->n) && (state->flags[from] & FLAG_IMMUTABLE)) ||
        ((nto   == 1)        && (state->flags[to]   & FLAG_IMMUTABLE)))
        return 0;

    /* can't create a new connection between cells in the same region
     * as that would create a loop. */
    if (dsf_canonify(state->dsf, from) == dsf_canonify(state->dsf, to))
        return 0;

    /* if both cells are actual numbers, can't drag if we're not
     * one digit apart. */
    if (ISREALNUM(state, nfrom) && ISREALNUM(state, nto)) {
        if (nfrom != nto-1)
            return 0;
    } else if (clever && ISREALNUM(state, nfrom)) {
        if (!move_couldfit(state, nfrom, +1, tox, toy))
            return 0;
    } else if (clever && ISREALNUM(state, nto)) {
        if (!move_couldfit(state, nto, -1, fromx, fromy))
            return 0;
    }

    return 1;
}

static void makelink(game_state *state, int from, int to)
{
    if (state->next[from] != -1)
        state->prev[state->next[from]] = -1;
    state->next[from] = to;

    if (state->prev[to] != -1)
        state->next[state->prev[to]] = -1;
    state->prev[to] = from;
}

static int game_can_format_as_text_now(game_params *params)
{
    if (params->w * params->h >= 100) return 0;
    return 1;
}

static char *game_text_format(game_state *state)
{
    int len = state->h * 2 * (4*state->w + 1) + state->h + 2;
    int x, y, i, num, n, set;
    char *ret, *p;

    p = ret = snewn(len, char);

    for (y = 0; y < state->h; y++) {
        for (x = 0; x < state->h; x++) {
            i = y*state->w+x;
            *p++ = dirstrings[state->dirs[i]][0];
            *p++ = dirstrings[state->dirs[i]][1];
            *p++ = (state->flags[i] & FLAG_IMMUTABLE) ? 'I' : ' ';
            *p++ = ' ';
        }
        *p++ = '\n';
        for (x = 0; x < state->h; x++) {
            i = y*state->w+x;
            num = state->nums[i];
            if (num == 0) {
                *p++ = ' ';
                *p++ = ' ';
                *p++ = ' ';
            } else {
                n = num % (state->n+1);
                set = num / (state->n+1);

                assert(n <= 99); /* two digits only! */

                if (set != 0)
                    *p++ = set+'a'-1;

                *p++ = (n >= 10) ? ('0' + (n/10)) : ' ';
                *p++ = '0' + (n%10);

                if (set == 0)
                    *p++ = ' ';
            }
            *p++ = ' ';
        }
        *p++ = '\n';
        *p++ = '\n';
    }
    *p++ = '\0';

    return ret;
}

static void debug_state(const char *desc, game_state *state)
{
#ifdef DEBUGGING
    char *dbg;
    if (state->n >= 100) {
        debug(("[ no game_text_format for this size ]"));
        return;
    }
    dbg = game_text_format(state);
    debug(("%s\n%s", desc, dbg));
    sfree(dbg);
#endif
}


static void strip_nums(game_state *state) {
    int i;
    for (i = 0; i < state->n; i++) {
        if (!(state->flags[i] & FLAG_IMMUTABLE))
            state->nums[i] = 0;
    }
    memset(state->next, -1, state->n*sizeof(int));
    memset(state->prev, -1, state->n*sizeof(int));
    memset(state->numsi, -1, (state->n+1)*sizeof(int));
    dsf_init(state->dsf, state->n);
}

#ifdef DEBUGGING
static int check_nums(game_state *orig, game_state *copy, int only_immutable)
{
    int i, ret = 1;
    assert(copy->n == orig->n);
    for (i = 0; i < copy->n; i++) {
        if (only_immutable && !copy->flags[i] & FLAG_IMMUTABLE) continue;
        assert(copy->nums[i] >= 0);
        assert(copy->nums[i] <= copy->n);
        if (copy->nums[i] != orig->nums[i]) {
            debug(("check_nums: (%d,%d) copy=%d, orig=%d.",
                   i%orig->w, i/orig->w, copy->nums[i], orig->nums[i]));
            ret = 0;
        }
    }
    return ret;
}
#endif

/* --- Game parameter/presets functions --- */

static game_params *default_params(void)
{
    game_params *ret = snew(game_params);
    ret->w = ret->h = 4;
    ret->force_corner_start = 1;

    return ret;
}

static const struct game_params signpost_presets[] = {
  { 4, 4, 1 },
  { 4, 4, 0 },
  { 5, 5, 1 },
  { 5, 5, 0 },
  { 6, 6, 1 },
  { 7, 7, 1 }
};

static int game_fetch_preset(int i, char **name, game_params **params)
{
    game_params *ret;
    char buf[80];

    if (i < 0 || i >= lenof(signpost_presets))
        return FALSE;

    ret = default_params();
    *ret = signpost_presets[i];
    *params = ret;

    sprintf(buf, ret->force_corner_start
            ? "%dx%d" : _("%dx%d, free ends"),
            ret->w, ret->h);
    *name = dupstr(buf);

    return TRUE;
}

static void free_params(game_params *params)
{
    sfree(params);
}

static game_params *dup_params(game_params *params)
{
    game_params *ret = snew(game_params);
    *ret = *params;		       /* structure copy */
    return ret;
}

static void decode_params(game_params *ret, char const *string)
{
    ret->w = ret->h = atoi(string);
    while (*string && isdigit((unsigned char)*string)) string++;
    if (*string == 'x') {
        string++;
        ret->h = atoi(string);
        while (*string && isdigit((unsigned char)*string)) string++;
    }
    ret->force_corner_start = 0;
    if (*string == 'c') {
        string++;
        ret->force_corner_start = 1;
    }

}

static char *encode_params(game_params *params, int full)
{
    char data[256];

    if (full)
        sprintf(data, "%dx%d%s", params->w, params->h,
                params->force_corner_start ? "c" : "");
    else
        sprintf(data, "%dx%d", params->w, params->h);

    return dupstr(data);
}

static config_item *game_configure(game_params *params)
{
    config_item *ret;
    char buf[80];

    ret = snewn(4, config_item);

    ret[0].name = _("Width");
    ret[0].type = C_STRING;
    sprintf(buf, "%d", params->w);
    ret[0].sval = dupstr(buf);
    ret[0].ival = 0;

    ret[1].name = _("Height");
    ret[1].type = C_STRING;
    sprintf(buf, "%d", params->h);
    ret[1].sval = dupstr(buf);
    ret[1].ival = 0;

    ret[2].name = _("Start and end in corners");
    ret[2].type = C_BOOLEAN;
    ret[2].sval = NULL;
    ret[2].ival = params->force_corner_start;

    ret[3].name = NULL;
    ret[3].type = C_END;
    ret[3].sval = NULL;
    ret[3].ival = 0;

    return ret;
}

static game_params *custom_params(config_item *cfg)
{
    game_params *ret = snew(game_params);

    ret->w = atoi(cfg[0].sval);
    ret->h = atoi(cfg[1].sval);
    ret->force_corner_start = cfg[2].ival;

    return ret;
}

static char *validate_params(game_params *params, int full)
{
    if (params->w < 2 || params->h < 2)
	return _("Width and height must both be at least two");
    if (params->w == 2 && params->h == 2)   /* leads to generation hang */
	return _("Width and height cannot both be two");

    return NULL;
}

/* --- Game description string generation and unpicking --- */

static void blank_game_into(game_state *state)
{
    memset(state->dirs, 0, state->n*sizeof(int));
    memset(state->nums, 0, state->n*sizeof(int));
    memset(state->flags, 0, state->n*sizeof(unsigned int));
    memset(state->next, -1, state->n*sizeof(int));
    memset(state->prev, -1, state->n*sizeof(int));
    memset(state->numsi, -1, (state->n+1)*sizeof(int));
}

static game_state *blank_game(int w, int h)
{
    game_state *state = snew(game_state);

    memset(state, 0, sizeof(game_state));
    state->w = w;
    state->h = h;
    state->n = w*h;

    state->dirs  = snewn(state->n, int);
    state->nums  = snewn(state->n, int);
    state->flags = snewn(state->n, unsigned int);
    state->next  = snewn(state->n, int);
    state->prev  = snewn(state->n, int);
    state->dsf = snew_dsf(state->n);
    state->numsi  = snewn(state->n+1, int);

    blank_game_into(state);

    return state;
}

static void dup_game_to(game_state *to, game_state *from)
{
    to->completed = from->completed;
    to->used_solve = from->used_solve;
    to->impossible = from->impossible;

    memcpy(to->dirs, from->dirs, to->n*sizeof(int));
    memcpy(to->flags, from->flags, to->n*sizeof(unsigned int));
    memcpy(to->nums, from->nums, to->n*sizeof(int));

    memcpy(to->next, from->next, to->n*sizeof(int));
    memcpy(to->prev, from->prev, to->n*sizeof(int));

    memcpy(to->dsf, from->dsf, to->n*sizeof(int));
    memcpy(to->numsi, from->numsi, (to->n+1)*sizeof(int));
}

static game_state *dup_game(game_state *state)
{
    game_state *ret = blank_game(state->w, state->h);
    dup_game_to(ret, state);
    return ret;
}

static void free_game(game_state *state)
{
    sfree(state->dirs);
    sfree(state->nums);
    sfree(state->flags);
    sfree(state->next);
    sfree(state->prev);
    sfree(state->dsf);
    sfree(state->numsi);
    sfree(state);
}

static void unpick_desc(game_params *params, char *desc,
                        game_state **sout, char **mout)
{
    game_state *state = blank_game(params->w, params->h);
    char *msg = NULL, c;
    int num = 0, i = 0;

    while (*desc) {
        if (i >= state->n) {
            msg = _("Game description longer than expected");
            goto done;
        }

        c = *desc;
        if (isdigit((unsigned char)c)) {
            num = (num*10) + (int)(c-'0');
            if (num > state->n) {
                msg = _("Number out of range");
                goto done;
            }
        } else if ((c-'a') >= 0 && (c-'a') < DIR_MAX) {
            state->nums[i] = num;
            state->flags[i] = num ? FLAG_IMMUTABLE : 0;
            num = 0;

            state->dirs[i] = c - 'a';
            i++;
        } else if (!*desc) {
            msg = _("Game description shorter than expected");
            goto done;
        } else {
            msg = _("Invalid character in game description");
            goto done;
        }
        desc++;
    }
    if (i < state->n) {
        msg = _("Game description shorter than expected");
        goto done;
    }

done:
    if (msg) { /* sth went wrong. */
        if (mout) *mout = msg;
        free_game(state);
    } else {
        if (mout) *mout = NULL;
        if (sout) *sout = state;
        else free_game(state);
    }
}

static char *generate_desc(game_state *state, int issolve)
{
    char *ret, buf[80];
    int retlen, i, k;

    ret = NULL; retlen = 0;
    if (issolve) {
        ret = sresize(ret, 2, char);
        ret[0] = 'S'; ret[1] = '\0';
        retlen += 1;
    }
    for (i = 0; i < state->n; i++) {
        if (state->nums[i])
            k = sprintf(buf, "%d%c", state->nums[i], (int)(state->dirs[i]+'a'));
        else
            k = sprintf(buf, "%c", (int)(state->dirs[i]+'a'));
        ret = sresize(ret, retlen + k + 1, char);
        strcpy(ret + retlen, buf);
        retlen += k;
    }
    return ret;
}

/* --- Game generation --- */

/* Fills in preallocated arrays ai (indices) and ad (directions)
 * showing all non-numbered cells adjacent to index i, returns length */
/* This function has been somewhat optimised... */
static int cell_adj(game_state *state, int i, int *ai, int *ad)
{
    int n = 0, a, x, y, sx, sy, dx, dy, newi;
    int w = state->w, h = state->h;

    sx = i % w; sy = i / w;

    for (a = 0; a < DIR_MAX; a++) {
        x = sx; y = sy;
        dx = dxs[a]; dy = dys[a];
        while (1) {
            x += dx; y += dy;
            if (x < 0 || y < 0 || x >= w || y >= h) break;

            newi = y*w + x;
            if (state->nums[newi] == 0) {
                ai[n] = newi;
                ad[n] = a;
                n++;
            }
        }
    }
    return n;
}

static int new_game_fill(game_state *state, random_state *rs,
                         int headi, int taili)
{
    int nfilled, an, ret = 0, j;
    int *aidx, *adir;

    aidx = snewn(state->n, int);
    adir = snewn(state->n, int);

    debug(("new_game_fill: headi=%d, taili=%d.", headi, taili));

    memset(state->nums, 0, state->n*sizeof(int));

    state->nums[headi] = 1;
    state->nums[taili] = state->n;

    state->dirs[taili] = 0;
    nfilled = 2;

    while (nfilled < state->n) {
        /* Try and expand _from_ headi; keep going if there's only one
         * place to go to. */
        an = cell_adj(state, headi, aidx, adir);
        do {
            if (an == 0) goto done;
            j = random_upto(rs, an);
            state->dirs[headi] = adir[j];
            state->nums[aidx[j]] = state->nums[headi] + 1;
            nfilled++;
            headi = aidx[j];
            an = cell_adj(state, headi, aidx, adir);
        } while (an == 1);

        /* Try and expand _to_ taili; keep going if there's only one
         * place to go to. */
        an = cell_adj(state, taili, aidx, adir);
        do {
            if (an == 0) goto done;
            j = random_upto(rs, an);
            state->dirs[aidx[j]] = DIR_OPPOSITE(adir[j]);
            state->nums[aidx[j]] = state->nums[taili] - 1;
            nfilled++;
            taili = aidx[j];
            an = cell_adj(state, taili, aidx, adir);
        } while (an == 1);
    }
    /* If we get here we have headi and taili set but unconnected
     * by direction: we need to set headi's direction so as to point
     * at taili. */
    state->dirs[headi] = whichdiri(state, headi, taili);

    /* it could happen that our last two weren't in line; if that's the
     * case, we have to start again. */
    if (state->dirs[headi] != -1) ret = 1;

done:
    sfree(aidx);
    sfree(adir);
    return ret;
}

/* Better generator: with the 'generate, sprinkle numbers, solve,
 * repeat' algorithm we're _never_ generating anything greater than
 * 6x6, and spending all of our time in new_game_fill (and very little
 * in solve_state).
 *
 * So, new generator steps:
   * generate the grid, at random (same as now). Numbers 1 and N get
      immutable flag immediately.
   * squirrel that away for the solved state.
   *
   * (solve:) Try and solve it.
   * If we solved it, we're done:
     * generate the description from current immutable numbers,
     * free stuff that needs freeing,
     * return description + solved state.
   * If we didn't solve it:
     * count #tiles in state we've made deductions about.
     * while (1):
       * randomise a scratch array.
       * for each index in scratch (in turn):
         * if the cell isn't empty, continue (through scratch array)
         * set number + immutable in state.
         * try and solve state.
         * if we've solved it, we're done.
         * otherwise, count #tiles. If it's more than we had before:
           * good, break from this loop and re-randomise.
         * otherwise (number didn't help):
           * remove number and try next in scratch array.
       * if we've got to the end of the scratch array, no luck:
          free everything we need to, and go back to regenerate the grid.
   */

static int solve_state(game_state *state);

static void debug_desc(const char *what, game_state *state)
{
#if DEBUGGING
    {
        char *desc = generate_desc(state, 0);
        debug(("%s game state: %dx%d:%s", what, state->w, state->h, desc));
        sfree(desc);
    }
#endif
}

/* Expects a fully-numbered game_state on input, and makes sure
 * FLAG_IMMUTABLE is only set on those numbers we need to solve
 * (as for a real new-game); returns 1 if it managed
 * this (such that it could solve it), or 0 if not. */
static int new_game_strip(game_state *state, random_state *rs)
{
    int *scratch, i, j, ret = 1;
    game_state *copy = dup_game(state);

    debug(("new_game_strip."));

    strip_nums(copy);
    debug_desc("Stripped", copy);

    if (solve_state(copy) > 0) {
        debug(("new_game_strip: soluble immediately after strip."));
        free_game(copy);
        return 1;
    }

    scratch = snewn(state->n, int);
    for (i = 0; i < state->n; i++) scratch[i] = i;
    shuffle(scratch, state->n, sizeof(int), rs);

    /* This is scungy. It might just be quick enough.
     * It goes through, adding set numbers in empty squares
     * until either we run out of empty squares (in the one
     * we're half-solving) or else we solve it properly.
     * NB that we run the entire solver each time, which
     * strips the grid beforehand; we will save time if we
     * avoid that. */
    for (i = 0; i < state->n; i++) {
        j = scratch[i];
        if (copy->nums[j] > 0 && copy->nums[j] <= state->n)
            continue; /* already solved to a real number here. */
        assert(state->nums[j] <= state->n);
        debug(("new_game_strip: testing add IMMUTABLE number %d at square (%d,%d).",
               state->nums[j], j%state->w, j/state->w));
        copy->nums[j] = state->nums[j];
        copy->flags[j] |= FLAG_IMMUTABLE;
        state->flags[j] |= FLAG_IMMUTABLE;
        debug_state("Copy of state: ", copy);
        strip_nums(copy);
        if (solve_state(copy) > 0) goto solved;
#ifdef DEBUGGING
        assert(check_nums(state, copy, 1));
#endif
    }
    ret = 0;
    goto done;

solved:
    debug(("new_game_strip: now solved."));
    /* Since we added basically at random, try now to remove numbers
     * and see if we can still solve it; if we can (still), really
     * remove the number. Make sure we don't remove the anchor numbers
     * 1 and N. */
    for (i = 0; i < state->n; i++) {
        j = scratch[i];
        if ((state->flags[j] & FLAG_IMMUTABLE) &&
            (state->nums[j] != 1 && state->nums[j] != state->n)) {
            debug(("new_game_strip: testing remove IMMUTABLE number %d at square (%d,%d).",
                  state->nums[j], j%state->w, j/state->w));
            state->flags[j] &= ~FLAG_IMMUTABLE;
            dup_game_to(copy, state);
            strip_nums(copy);
            if (solve_state(copy) > 0) {
#ifdef DEBUGGING
                assert(check_nums(state, copy, 0));
#endif
                debug(("new_game_strip: OK, removing number"));
            } else {
                assert(state->nums[j] <= state->n);
                debug(("new_game_strip: cannot solve, putting IMMUTABLE back."));
                copy->nums[j] = state->nums[j];
                state->flags[j] |= FLAG_IMMUTABLE;
            }
        }
    }

done:
    debug(("new_game_strip: %ssuccessful.", ret ? "" : "not "));
    sfree(scratch);
    free_game(copy);
    return ret;
}

static char *new_game_desc(game_params *params, random_state *rs,
			   char **aux, int interactive)
{
    game_state *state = blank_game(params->w, params->h);
    char *ret;
    int headi, taili;

generate:
    blank_game_into(state);

    /* keep trying until we fill successfully. */
    do {
        if (params->force_corner_start) {
            headi = 0;
            taili = state->n-1;
        } else {
            do {
                headi = random_upto(rs, state->n);
                taili = random_upto(rs, state->n);
            } while (headi == taili);
        }
    } while (!new_game_fill(state, rs, headi, taili));

    debug_state("Filled game:", state);

    assert(state->nums[headi] <= state->n);
    assert(state->nums[taili] <= state->n);

    state->flags[headi] |= FLAG_IMMUTABLE;
    state->flags[taili] |= FLAG_IMMUTABLE;

    /* This will have filled in directions and _all_ numbers.
     * Store the game definition for this, as the solved-state. */
    if (!new_game_strip(state, rs)) {
        goto generate;
    }
    strip_nums(state);
    {
        game_state *tosolve = dup_game(state);
        assert(solve_state(tosolve) > 0);
        free_game(tosolve);
    }
    ret = generate_desc(state, 0);
    free_game(state);
    return ret;
}

static char *validate_desc(game_params *params, char *desc)
{
    char *ret = NULL;

    unpick_desc(params, desc, NULL, &ret);
    return ret;
}

/* --- Linked-list and numbers array --- */

/* Assuming numbers are always up-to-date, there are only four possibilities
 * for regions changing after a single valid move:
 *
 * 1) two differently-coloured regions being combined (the resulting colouring
 *     should be based on the larger of the two regions)
 * 2) a numbered region having a single number added to the start (the
 *     region's colour will remain, and the numbers will shift by 1)
 * 3) a numbered region having a single number added to the end (the
 *     region's colour and numbering remains as-is)
 * 4) two unnumbered squares being joined (will pick the smallest unused set
 *     of colours to use for the new region).
 *
 * There should never be any complications with regions containing 3 colours
 * being combined, since two of those colours should have been merged on a
 * previous move.
 *
 * Most of the complications are in ensuring we don't accidentally set two
 * regions with the same colour (e.g. if a region was split). If this happens
 * we always try and give the largest original portion the original colour.
 */

#define COLOUR(a) ((a) / (state->n+1))
#define START(c) ((c) * (state->n+1))

struct head_meta {
    int i;      /* position */
    int sz;     /* size of region */
    int start;  /* region start number preferred, or 0 if !preference */
    int preference; /* 0 if we have no preference (and should just pick one) */
    const char *why;
};

static void head_number(game_state *state, int i, struct head_meta *head)
{
    int off = 0, ss, j = i, c, n, sz;

    /* Insist we really were passed the head of a chain. */
    assert(state->prev[i] == -1 && state->next[i] != -1);

    head->i = i;
    head->sz = dsf_size(state->dsf, i);
    head->why = NULL;

    /* Search through this chain looking for real numbers, checking that
     * they match up (if there are more than one). */
    head->preference = 0;
    while (j != -1) {
        if (state->flags[j] & FLAG_IMMUTABLE) {
            ss = state->nums[j] - off;
            if (!head->preference) {
                head->start = ss;
                head->preference = 1;
                head->why = "contains cell with immutable number";
            } else if (head->start != ss) {
                debug(("head_number: chain with non-sequential numbers!"));
                state->impossible = 1;
            }
        }
        off++;
        j = state->next[j];
        assert(j != i); /* we have created a loop, obviously wrong */
    }
    if (head->preference) goto done;

    if (state->nums[i] == 0 && state->nums[state->next[i]] > state->n) {
        /* (probably) empty cell onto the head of a coloured region:
         * make sure we start at a 0 offset. */
        head->start = START(COLOUR(state->nums[state->next[i]]));
        head->preference = 1;
        head->why = "adding blank cell to head of numbered region";
    } else if (state->nums[i] <= state->n) {
        /* if we're 0 we're probably just blank -- but even if we're a
         * (real) numbered region, we don't have an immutable number
         * in it (any more) otherwise it'd have been caught above, so
         * reassign the colour. */
        head->start = 0;
        head->preference = 0;
        head->why = "lowest available colour group";
    } else {
        c = COLOUR(state->nums[i]);
        n = 1;
        sz = dsf_size(state->dsf, i);
        j = i;
        while (state->next[j] != -1) {
            j = state->next[j];
            if (state->nums[j] == 0 && state->next[j] == -1) {
                head->start = START(c);
                head->preference = 1;
                head->why = "adding blank cell to end of numbered region";
                goto done;
            }
            if (COLOUR(state->nums[j]) == c)
                n++;
            else {
                int start_alternate = START(COLOUR(state->nums[j]));
                if (n < (sz - n)) {
                    head->start = start_alternate;
                    head->preference = 1;
                    head->why = "joining two coloured regions, swapping to larger colour";
                } else {
                    head->start = START(c);
                    head->preference = 1;
                    head->why = "joining two coloured regions, taking largest";
                }
                goto done;
            }
        }
        /* If we got here then we may have split a region into
         * two; make sure we don't assign a colour we've already used. */
        if (c == 0) {
            /* not convinced this shouldn't be an assertion failure here. */
            head->start = 0;
            head->preference = 0;
        } else {
            head->start = START(c);
            head->preference = 1;
        }
        head->why = "got to end of coloured region";
    }

done:
    assert(head->why != NULL);
    if (head->preference)
        debug(("Chain at (%d,%d) numbered for preference at %d (colour %d): %s.",
               head->i%state->w, head->i/state->w,
               head->start, COLOUR(head->start), head->why));
    else
        debug(("Chain at (%d,%d) using next available colour: %s.",
               head->i%state->w, head->i/state->w,
               head->why));
}

#if 0
static void debug_numbers(game_state *state)
{
    int i, w=state->w;

    for (i = 0; i < state->n; i++) {
        debug(("(%d,%d) --> (%d,%d) --> (%d,%d)",
               state->prev[i]==-1 ? -1 : state->prev[i]%w,
               state->prev[i]==-1 ? -1 : state->prev[i]/w,
               i%w, i/w,
               state->next[i]==-1 ? -1 : state->next[i]%w,
               state->next[i]==-1 ? -1 : state->next[i]/w));
    }
    w = w+1;
}
#endif

static void connect_numbers(game_state *state)
{
    int i, di, dni;

    dsf_init(state->dsf, state->n);
    for (i = 0; i < state->n; i++) {
        if (state->next[i] != -1) {
            assert(state->prev[state->next[i]] == i);
            di = dsf_canonify(state->dsf, i);
            dni = dsf_canonify(state->dsf, state->next[i]);
            if (di == dni) {
                debug(("connect_numbers: chain forms a loop."));
                state->impossible = 1;
            }
            dsf_merge(state->dsf, di, dni);
        }
    }
}

static int compare_heads(const void *a, const void *b)
{
    struct head_meta *ha = (struct head_meta *)a;
    struct head_meta *hb = (struct head_meta *)b;

    /* Heads with preferred colours first... */
    if (ha->preference && !hb->preference) return -1;
    if (hb->preference && !ha->preference) return 1;

    /* ...then heads with low colours first... */
    if (ha->start < hb->start) return -1;
    if (ha->start > hb->start) return 1;

    /* ... then large regions first... */
    if (ha->sz > hb->sz) return -1;
    if (ha->sz < hb->sz) return 1;

    /* ... then position. */
    if (ha->i > hb->i) return -1;
    if (ha->i < hb->i) return 1;

    return 0;
}

static int lowest_start(game_state *state, struct head_meta *heads, int nheads)
{
    int n, c;

    /* NB start at 1: colour 0 is real numbers */
    for (c = 1; c < state->n; c++) {
        for (n = 0; n < nheads; n++) {
            if (COLOUR(heads[n].start) == c)
                goto used;
        }
        return c;
used:
        ;
    }
    assert(!"No available colours!");
    return 0;
}

static void update_numbers(game_state *state)
{
    int i, j, n, nnum, nheads;
    struct head_meta *heads = snewn(state->n, struct head_meta);

    for (n = 0; n < state->n; n++)
        state->numsi[n] = -1;

    for (i = 0; i < state->n; i++) {
        if (state->flags[i] & FLAG_IMMUTABLE) {
            assert(state->nums[i] > 0);
            assert(state->nums[i] <= state->n);
            state->numsi[state->nums[i]] = i;
        }
        else if (state->prev[i] == -1 && state->next[i] == -1)
            state->nums[i] = 0;
    }
    connect_numbers(state);

    /* Construct an array of the heads of all current regions, together
     * with their preferred colours. */
    nheads = 0;
    for (i = 0; i < state->n; i++) {
        /* Look for a cell that is the start of a chain
         * (has a next but no prev). */
        if (state->prev[i] != -1 || state->next[i] == -1) continue;

        head_number(state, i, &heads[nheads++]);
    }

    /* Sort that array:
     * - heads with preferred colours first, then
     * - heads with low colours first, then
     * - large regions first
     */
    qsort(heads, nheads, sizeof(struct head_meta), compare_heads);

    /* Remove duplicate-coloured regions. */
    for (n = nheads-1; n >= 0; n--) { /* order is important! */
        if ((n != 0) && (heads[n].start == heads[n-1].start)) {
            /* We have a duplicate-coloured region: since we're
             * sorted in size order and this is not the first
             * of its colour it's not the largest: recolour it. */
            heads[n].start = START(lowest_start(state, heads, nheads));
            heads[n].preference = -1; /* '-1' means 'was duplicate' */
        }
        else if (!heads[n].preference) {
            assert(heads[n].start == 0);
            heads[n].start = START(lowest_start(state, heads, nheads));
        }
    }

    debug(("Region colouring after duplicate removal:"));

    for (n = 0; n < nheads; n++) {
        debug(("  Chain at (%d,%d) sz %d numbered at %d (colour %d): %s%s",
               heads[n].i % state->w, heads[n].i / state->w, heads[n].sz,
               heads[n].start, COLOUR(heads[n].start), heads[n].why,
               heads[n].preference == 0 ? " (next available)" :
               heads[n].preference < 0 ? " (duplicate, next available)" : ""));

        nnum = heads[n].start;
        j = heads[n].i;
        while (j != -1) {
            if (!(state->flags[j] & FLAG_IMMUTABLE)) {
                if (nnum > 0 && nnum <= state->n)
                    state->numsi[nnum] = j;
                state->nums[j] = nnum;
            }
            nnum++;
            j = state->next[j];
            assert(j != heads[n].i); /* loop?! */
        }
    }
    /*debug_numbers(state);*/
    sfree(heads);
}

static int check_completion(game_state *state, int mark_errors)
{
    int n, j, k, error = 0, complete;

    /* NB This only marks errors that are possible to perpetrate with
     * the current UI in interpret_move. Things like forming loops in
     * linked sections and having numbers not add up should be forbidden
     * by the code elsewhere, so we don't bother marking those (because
     * it would add lots of tricky drawing code for very little gain). */
    if (mark_errors) {
        for (j = 0; j < state->n; j++)
            state->flags[j] &= ~FLAG_ERROR;
    }

    /* Search for repeated numbers. */
    for (j = 0; j < state->n; j++) {
        if (state->nums[j] > 0 && state->nums[j] <= state->n) {
            for (k = j+1; k < state->n; k++) {
                if (state->nums[k] == state->nums[j]) {
                    if (mark_errors) {
                        state->flags[j] |= FLAG_ERROR;
                        state->flags[k] |= FLAG_ERROR;
                    }
                    error = 1;
                }
            }
        }
    }

    /* Search and mark numbers n not pointing to n+1; if any numbers
     * are missing we know we've not completed. */
    complete = 1;
    for (n = 1; n < state->n; n++) {
        if (state->numsi[n] == -1 || state->numsi[n+1] == -1)
            complete = 0;
        else if (!ispointingi(state, state->numsi[n], state->numsi[n+1])) {
            if (mark_errors) {
                state->flags[state->numsi[n]] |= FLAG_ERROR;
                state->flags[state->numsi[n+1]] |= FLAG_ERROR;
            }
            error = 1;
        } else {
            /* make sure the link is explicitly made here; for instance, this
             * is nice if the user drags from 2 out (making 3) and a 4 is also
             * visible; this ensures that the link from 3 to 4 is also made. */
            if (mark_errors)
                makelink(state, state->numsi[n], state->numsi[n+1]);
        }
    }

    /* Search and mark numbers less than 0, or 0 with links. */
    for (n = 1; n < state->n; n++) {
        if ((state->nums[n] < 0) ||
            (state->nums[n] == 0 &&
             (state->next[n] != -1 || state->prev[n] != -1))) {
            error = 1;
            if (mark_errors)
                state->flags[n] |= FLAG_ERROR;
        }
    }

    if (error) return 0;
    return complete;
}
static game_state *new_game(midend *me, game_params *params, char *desc)
{
#ifdef ANDROID
    android_keys("\b");
#endif
    game_state *state = NULL;

    unpick_desc(params, desc, &state, NULL);
    if (!state) assert(!"new_game failed to unpick");

    update_numbers(state);
    check_completion(state, 1); /* update any auto-links */

    return state;
}

/* --- Solver --- */

/* If a tile has a single tile it can link _to_, or there's only a single
 * location that can link to a given tile, fill that link in. */
static int solve_single(game_state *state, game_state *copy, int *from)
{
    int i, j, sx, sy, x, y, d, poss, w=state->w, nlinks = 0;

    /* The from array is a list of 'which square can link _to_ us';
     * we start off with from as '-1' (meaning 'not found'); if we find
     * something that can link to us it is set to that index, and then if
     * we find another we set it to -2. */

    memset(from, -1, state->n*sizeof(int));

    /* poss is 'can I link to anything' with the same meanings. */

    for (i = 0; i < state->n; i++) {
        if (state->next[i] != -1) continue;
        if (state->nums[i] == state->n) continue; /* no next from last no. */

        d = state->dirs[i];
        poss = -1;
        sx = x = i%w; sy = y = i/w;
        while (1) {
            x += dxs[d]; y += dys[d];
            if (!INGRID(state, x, y)) break;
            if (!isvalidmove(state, 1, sx, sy, x, y)) continue;

            /* can't link to somewhere with a back-link we would have to
             * break (the solver just doesn't work like this). */
            j = y*w+x;
            if (state->prev[j] != -1) continue;

            if (state->nums[i] > 0 && state->nums[j] > 0 &&
                state->nums[i] <= state->n && state->nums[j] <= state->n &&
                state->nums[j] == state->nums[i]+1) {
                debug(("Solver: forcing link through existing consecutive numbers."));
                poss = j;
                from[j] = i;
                break;
            }

            /* if there's been a valid move already, we have to move on;
             * we can't make any deductions here. */
            poss = (poss == -1) ? j : -2;

            /* Modify the from array as described above (which is enumerating
             * what points to 'j' in a similar way). */
            from[j] = (from[j] == -1) ? i : -2;
        }
        if (poss == -2) {
            /*debug(("Solver: (%d,%d) has multiple possible next squares.", sx, sy));*/
            ;
        } else if (poss == -1) {
            debug(("Solver: nowhere possible for (%d,%d) to link to.", sx, sy));
            copy->impossible = 1;
            return -1;
        } else {
            debug(("Solver: linking (%d,%d) to only possible next (%d,%d).",
                   sx, sy, poss%w, poss/w));
            makelink(copy, i, poss);
            nlinks++;
        }
    }

    for (i = 0; i < state->n; i++) {
        if (state->prev[i] != -1) continue;
        if (state->nums[i] == 1) continue; /* no prev from 1st no. */

        x = i%w; y = i/w;
        if (from[i] == -1) {
            debug(("Solver: nowhere possible to link to (%d,%d)", x, y));
            copy->impossible = 1;
            return -1;
        } else if (from[i] == -2) {
            /*debug(("Solver: (%d,%d) has multiple possible prev squares.", x, y));*/
            ;
        } else {
            debug(("Solver: linking only possible prev (%d,%d) to (%d,%d).",
                   from[i]%w, from[i]/w, x, y));
            makelink(copy, from[i], i);
            nlinks++;
        }
    }

    return nlinks;
}

/* Returns 1 if we managed to solve it, 0 otherwise. */
static int solve_state(game_state *state)
{
    game_state *copy = dup_game(state);
    int *scratch = snewn(state->n, int), ret;

    debug_state("Before solver: ", state);

    while (1) {
        update_numbers(state);

        if (solve_single(state, copy, scratch)) {
            dup_game_to(state, copy);
            if (state->impossible) break; else continue;
        }
        break;
    }
    free_game(copy);
    sfree(scratch);

    update_numbers(state);
    ret = state->impossible ? -1 : check_completion(state, 0);
    debug(("Solver finished: %s",
           ret < 0 ? "impossible" : ret > 0 ? "solved" : "not solved"));
    debug_state("After solver: ", state);
    return ret;
}

static char *solve_game(game_state *state, game_state *currstate,
			char *aux, char **error)
{
    game_state *tosolve;
    char *ret = NULL;
    int result;

    tosolve = dup_game(currstate);
    result = solve_state(tosolve);
    if (result > 0)
        ret = generate_desc(tosolve, 1);
    free_game(tosolve);
    if (ret) return ret;

    tosolve = dup_game(state);
    result = solve_state(tosolve);
    if (result < 0)
        *error = _("Puzzle is impossible.");
    else if (result == 0)
        *error = _("Unable to solve puzzle.");
    else
        ret = generate_desc(tosolve, 1);

    free_game(tosolve);

    return ret;
}

/* --- UI and move routines. --- */


struct game_ui {
    int cx, cy, cshow;

    int dragging, drag_is_from;
    int sx, sy;         /* grid coords of start cell */
    int dx, dy;         /* pixel coords of drag posn */
};

static game_ui *new_ui(game_state *state)
{
    game_ui *ui = snew(game_ui);

    /* NB: if this is ever changed to as to require more than a structure
     * copy to clone, there's code that needs fixing in game_redraw too. */

    ui->cx = ui->cy = ui->cshow = 0;

    ui->dragging = 0;
    ui->sx = ui->sy = ui->dx = ui->dy = 0;

    return ui;
}

static void free_ui(game_ui *ui)
{
    sfree(ui);
}

static char *encode_ui(game_ui *ui)
{
    return NULL;
}

static void decode_ui(game_ui *ui, char *encoding)
{
}

static void game_changed_state(game_ui *ui, game_state *oldstate,
                               game_state *newstate)
{
    if (!oldstate->completed && newstate->completed)
        ui->cshow = ui->dragging = 0;
#ifdef ANDROID
    if (newstate->completed && ! newstate->used_solve && oldstate && ! oldstate->completed) android_completed();
#endif
}

struct game_drawstate {
    int tilesize, started, solved;
    int w, h, n;
    int *nums, *dirp;
    unsigned int *f;
    double angle_offset;

    int dragging, dx, dy;
    blitter *dragb;
};

static char *interpret_move(game_state *state, game_ui *ui, game_drawstate *ds,
			    int mx, int my, int button)
{
    int x = FROMCOORD(mx), y = FROMCOORD(my), w = state->w;
    char buf[80];

    if (IS_CURSOR_MOVE(button)) {
        move_cursor(button, &ui->cx, &ui->cy, state->w, state->h, 0);
        ui->cshow = 1;
        if (ui->dragging) {
            ui->dx = COORD(ui->cx) + TILE_SIZE/2;
            ui->dy = COORD(ui->cy) + TILE_SIZE/2;
        }
        return "";
    } else if (IS_CURSOR_SELECT(button)) {
        if (!ui->cshow)
            ui->cshow = 1;
        else if (ui->dragging) {
            ui->dragging = FALSE;
            if (ui->sx == ui->cx && ui->sy == ui->cy) return "";
            if (ui->drag_is_from) {
                if (!isvalidmove(state, 0, ui->sx, ui->sy, ui->cx, ui->cy)) return "";
                sprintf(buf, "L%d,%d-%d,%d", ui->sx, ui->sy, ui->cx, ui->cy);
            } else {
                if (!isvalidmove(state, 0, ui->cx, ui->cy, ui->sx, ui->sy)) return "";
                sprintf(buf, "L%d,%d-%d,%d", ui->cx, ui->cy, ui->sx, ui->sy);
            }
            return dupstr(buf);
        } else {
            ui->dragging = TRUE;
            ui->sx = ui->cx;
            ui->sy = ui->cy;
            ui->dx = COORD(ui->cx) + TILE_SIZE/2;
            ui->dy = COORD(ui->cy) + TILE_SIZE/2;
            ui->drag_is_from = (button == CURSOR_SELECT) ? 1 : 0;
        }
        return "";
    }
    if (IS_MOUSE_DOWN(button)) {
        if (ui->cshow) {
            ui->cshow = ui->dragging = 0;
        }
        assert(!ui->dragging);
        if (!INGRID(state, x, y)) return NULL;

        if (button == LEFT_BUTTON) {
            /* disallow dragging from the final number. */
            if ((state->nums[y*w+x] == state->n) &&
                (state->flags[y*w+x] & FLAG_IMMUTABLE))
                return NULL;
        } else if (button == RIGHT_BUTTON) {
            /* disallow dragging to the first number. */
            if ((state->nums[y*w+x] == 1) &&
                (state->flags[y*w+x] & FLAG_IMMUTABLE))
                return NULL;
        }

        ui->dragging = TRUE;
        ui->drag_is_from = (button == LEFT_BUTTON) ? 1 : 0;
        ui->sx = x;
        ui->sy = y;
        ui->dx = mx;
        ui->dy = my;
        ui->cshow = 0;
        return "";
    } else if (IS_MOUSE_DRAG(button) && ui->dragging) {
        ui->dx = mx;
        ui->dy = my;
        return "";
    } else if (IS_MOUSE_RELEASE(button) && ui->dragging) {
        ui->dragging = FALSE;
        if (ui->sx == x && ui->sy == y) return ""; /* single click */

        if (!INGRID(state, x, y)) {
            int si = ui->sy*w+ui->sx;
            if (state->prev[si] == -1 && state->next[si] == -1)
                return "";
            sprintf(buf, "%c%d,%d",
                    (int)(ui->drag_is_from ? 'C' : 'X'), ui->sx, ui->sy);
            return dupstr(buf);
        }

        if (ui->drag_is_from) {
            if (!isvalidmove(state, 0, ui->sx, ui->sy, x, y)) return "";
            sprintf(buf, "L%d,%d-%d,%d", ui->sx, ui->sy, x, y);
        } else {
            if (!isvalidmove(state, 0, x, y, ui->sx, ui->sy)) return "";
            sprintf(buf, "L%d,%d-%d,%d", x, y, ui->sx, ui->sy);
        }
        return dupstr(buf);
    } /* else if (button == 'H' || button == 'h')
        return dupstr("H"); */
    else if ((button == 'x' || button == 'X' || button == '\b') && ui->cshow) {
        int si = ui->cy*w + ui->cx;
        if (state->prev[si] == -1 && state->next[si] == -1)
            return "";
        sprintf(buf, "%c%d,%d",
                (int)((button == 'x' || button == '\b') ? 'C' : 'X'), ui->cx, ui->cy);
        return dupstr(buf);
    }

    return NULL;
}

static void unlink_cell(game_state *state, int si)
{
    debug(("Unlinking (%d,%d).", si%state->w, si/state->w));
    if (state->prev[si] != -1) {
        debug((" ... removing prev link from (%d,%d).",
               state->prev[si]%state->w, state->prev[si]/state->w));
        state->next[state->prev[si]] = -1;
        state->prev[si] = -1;
    }
    if (state->next[si] != -1) {
        debug((" ... removing next link to (%d,%d).",
               state->next[si]%state->w, state->next[si]/state->w));
        state->prev[state->next[si]] = -1;
        state->next[si] = -1;
    }
}

static game_state *execute_move(game_state *state, char *move)
{
    game_state *ret = NULL;
    int sx, sy, ex, ey, si, ei, w = state->w;
    char c;

    debug(("move: %s", move));

    if (move[0] == 'S') {
        game_params p;
	game_state *tmp;
        char *valid;
	int i;

        p.w = state->w; p.h = state->h;
        valid = validate_desc(&p, move+1);
        if (valid) {
            debug(("execute_move: move not valid: %s", valid));
            return NULL;
        }
	ret = dup_game(state);
        tmp = new_game(NULL, &p, move+1);
	for (i = 0; i < state->n; i++) {
	    ret->prev[i] = tmp->prev[i];
	    ret->next[i] = tmp->next[i];
	}
	free_game(tmp);
        ret->used_solve = 1;
    } else if (sscanf(move, "L%d,%d-%d,%d", &sx, &sy, &ex, &ey) == 4) {
        if (!isvalidmove(state, 0, sx, sy, ex, ey)) return NULL;

        ret = dup_game(state);

        si = sy*w+sx; ei = ey*w+ex;
        makelink(ret, si, ei);
    } else if (sscanf(move, "%c%d,%d", &c, &sx, &sy) == 3) {
        if (c != 'C' && c != 'X') return NULL;
        if (!INGRID(state, sx, sy)) return NULL;
        si = sy*w+sx;
        if (state->prev[si] == -1 && state->next[si] == -1)
            return NULL;

        ret = dup_game(state);

        if (c == 'C') {
            /* Unlink the single cell we dragged from the board. */
            unlink_cell(ret, si);
        } else {
            int i, set, sset = state->nums[si] / (state->n+1);
            for (i = 0; i < state->n; i++) {
                /* Unlink all cells in the same set as the one we dragged
                 * from the board. */

                if (state->nums[i] == 0) continue;
                set = state->nums[i] / (state->n+1);
                if (set != sset) continue;

                unlink_cell(ret, i);
            }
        }
    } else if (strcmp(move, "H") == 0) {
        ret = dup_game(state);
        solve_state(ret);
    }
    if (ret) {
        update_numbers(ret);
        if (check_completion(ret, 1)) ret->completed = 1;
    }

    return ret;
}

/* ----------------------------------------------------------------------
 * Drawing routines.
 */

static void game_compute_size(game_params *params, int tilesize,
			      int *x, int *y)
{
    /* Ick: fake up `ds->tilesize' for macro expansion purposes */
    struct { int tilesize, order; } ads, *ds = &ads;
    ads.tilesize = tilesize;

    *x = TILE_SIZE * params->w + 2 * BORDER;
    *y = TILE_SIZE * params->h + 2 * BORDER;
}

static void game_set_size(drawing *dr, game_drawstate *ds,
			  game_params *params, int tilesize)
{
    ds->tilesize = tilesize;
    assert(TILE_SIZE > 0);

    assert(!ds->dragb);
    ds->dragb = blitter_new(dr, BLITTER_SIZE, BLITTER_SIZE);
}

/* Colours chosen from the webby palette to work as a background to black text,
 * W then some plausible approximation to pastelly ROYGBIV; we then interpolate
 * between consecutive pairs to give another 8 (and then the drawing routine
 * will reuse backgrounds). */
static const unsigned long bgcols[8] = {
    0xffffff, /* white */
    0xffa07a, /* lightsalmon */
    0x98fb98, /* green */
    0x7fffd4, /* aquamarine */
    0x9370db, /* medium purple */
    0xffa500, /* orange */
    0x87cefa, /* lightskyblue */
    0xffff00, /* yellow */
};

static float *game_colours(frontend *fe, int *ncolours)
{
    float *ret = snewn(3 * NCOLOURS, float);
    int c, i;

    game_mkhighlight(fe, ret, COL_BACKGROUND, COL_HIGHLIGHT, COL_LOWLIGHT);

    for (i = 0; i < 3; i++) {
        ret[COL_NUMBER * 3 + i] = 0.0F;
        ret[COL_ARROW * 3 + i] = 0.0F;
        ret[COL_CURSOR * 3 + i] = ret[COL_BACKGROUND * 3 + i] / 2.0F;
        ret[COL_GRID * 3 + i] = ret[COL_BACKGROUND * 3 + i] / 1.3F;
    }
    ret[COL_NUMBER_SET * 3 + 0] = 0.0F;
    ret[COL_NUMBER_SET * 3 + 1] = 0.0F;
    ret[COL_NUMBER_SET * 3 + 2] = 0.9F;

    ret[COL_ERROR * 3 + 0] = 1.0F;
    ret[COL_ERROR * 3 + 1] = 0.0F;
    ret[COL_ERROR * 3 + 2] = 0.0F;

    ret[COL_DRAG_ORIGIN * 3 + 0] = 0.2F;
    ret[COL_DRAG_ORIGIN * 3 + 1] = 1.0F;
    ret[COL_DRAG_ORIGIN * 3 + 2] = 0.2F;

    for (c = 0; c < 8; c++) {
         ret[(COL_B0 + c) * 3 + 0] = (float)((bgcols[c] & 0xff0000) >> 16) / 256.0F;
         ret[(COL_B0 + c) * 3 + 1] = (float)((bgcols[c] & 0xff00) >> 8) / 256.0F;
         ret[(COL_B0 + c) * 3 + 2] = (float)((bgcols[c] & 0xff)) / 256.0F;
    }
    for (c = 0; c < 8; c++) {
        for (i = 0; i < 3; i++) {
           ret[(COL_B0 + 8 + c) * 3 + i] =
               (ret[(COL_B0 + c) * 3 + i] + ret[(COL_B0 + c + 1) * 3 + i]) / 2.0F;
        }
    }

#define average(r,a,b,w) do { \
    for (i = 0; i < 3; i++) \
	ret[(r)*3+i] = ret[(a)*3+i] + w * (ret[(b)*3+i] - ret[(a)*3+i]); \
} while (0)
    average(COL_ARROW_BG_DIM, COL_BACKGROUND, COL_ARROW, 0.1F);
    average(COL_NUMBER_SET_MID, COL_B0, COL_NUMBER_SET, 0.3F);
    for (c = 0; c < NBACKGROUNDS; c++) {
	/* I assume here that COL_ARROW and COL_NUMBER are the same.
	 * Otherwise I'd need two sets of COL_M*. */
	average(COL_M0 + c, COL_B0 + c, COL_NUMBER, 0.3F);
	average(COL_D0 + c, COL_B0 + c, COL_NUMBER, 0.1F);
	average(COL_X0 + c, COL_BACKGROUND, COL_B0 + c, 0.5F);
    }

    *ncolours = NCOLOURS;
    return ret;
}

static game_drawstate *game_new_drawstate(drawing *dr, game_state *state)
{
    struct game_drawstate *ds = snew(struct game_drawstate);
    int i;

    ds->tilesize = ds->started = ds->solved = 0;
    ds->w = state->w;
    ds->h = state->h;
    ds->n = state->n;

    ds->nums = snewn(state->n, int);
    ds->dirp = snewn(state->n, int);
    ds->f = snewn(state->n, unsigned int);
    for (i = 0; i < state->n; i++) {
        ds->nums[i] = 0;
        ds->dirp[i] = -1;
        ds->f[i] = 0;
    }

    ds->angle_offset = 0.0F;

    ds->dragging = ds->dx = ds->dy = 0;
    ds->dragb = NULL;

    return ds;
}

static void game_free_drawstate(drawing *dr, game_drawstate *ds)
{
    sfree(ds->nums);
    sfree(ds->dirp);
    sfree(ds->f);
    if (ds->dragb) blitter_free(dr, ds->dragb);

    sfree(ds);
}

/* cx, cy are top-left corner. sz is the 'radius' of the arrow.
 * ang is in radians, clockwise from 0 == straight up. */
static void draw_arrow(drawing *dr, int cx, int cy, int sz, double ang,
                       int cfill, int cout)
{
    int coords[14];
    int xdx, ydx, xdy, ydy, xdx3, xdy3;
    double s = sin(ang), c = cos(ang);

    xdx3 = (int)(sz * (c/3 + 1) + 0.5) - sz;
    xdy3 = (int)(sz * (s/3 + 1) + 0.5) - sz;
    xdx = (int)(sz * (c + 1) + 0.5) - sz;
    xdy = (int)(sz * (s + 1) + 0.5) - sz;
    ydx = -xdy;
    ydy = xdx;


    coords[2*0 + 0] = cx - ydx;
    coords[2*0 + 1] = cy - ydy;
    coords[2*1 + 0] = cx + xdx;
    coords[2*1 + 1] = cy + xdy;
    coords[2*2 + 0] = cx + xdx3;
    coords[2*2 + 1] = cy + xdy3;
    coords[2*3 + 0] = cx + xdx3 + ydx;
    coords[2*3 + 1] = cy + xdy3 + ydy;
    coords[2*4 + 0] = cx - xdx3 + ydx;
    coords[2*4 + 1] = cy - xdy3 + ydy;
    coords[2*5 + 0] = cx - xdx3;
    coords[2*5 + 1] = cy - xdy3;
    coords[2*6 + 0] = cx - xdx;
    coords[2*6 + 1] = cy - xdy;

    draw_polygon(dr, coords, 7, cfill, cout);
}

static void draw_arrow_dir(drawing *dr, int cx, int cy, int sz, int dir,
                           int cfill, int cout, double angle_offset)
{
    double ang = 2.0 * PI * (double)dir / 8.0 + angle_offset;
    draw_arrow(dr, cx, cy, sz, ang, cfill, cout);
}

/* cx, cy are centre coordinates.. */
static void draw_star(drawing *dr, int cx, int cy, int rad, int npoints,
                      int cfill, int cout, double angle_offset)
{
    int *coords, n;
    double a, r;

    assert(npoints > 0);

    coords = snewn(npoints * 2 * 2, int);

    for (n = 0; n < npoints * 2; n++) {
        a = 2.0 * PI * ((double)n / ((double)npoints * 2.0)) + angle_offset;
        r = (n % 2) ? (double)rad/2.0 : (double)rad;

        /* We're rotating the point at (0, -r) by a degrees */
        coords[2*n+0] = cx + (int)( r * sin(a));
        coords[2*n+1] = cy + (int)(-r * cos(a));
    }
    draw_polygon(dr, coords, npoints*2, cfill, cout);
    sfree(coords);
}

static int num2col(game_drawstate *ds, int num)
{
    int set = num / (ds->n+1);

    if (num <= 0 || set == 0) return COL_B0;
    return COL_B0 + 1 + ((set-1) % 15);
}

#define ARROW_HALFSZ (7 * TILE_SIZE / 32)

#define F_CUR           0x001   /* Cursor on this tile. */
#define F_DRAG_SRC      0x002   /* Tile is source of a drag. */
#define F_ERROR         0x004   /* Tile marked in error. */
#define F_IMMUTABLE     0x008   /* Tile (number) is immutable. */
#define F_ARROW_POINT   0x010   /* Tile points to other tile */
#define F_ARROW_INPOINT 0x020   /* Other tile points in here. */
#define F_DIM           0x040   /* Tile is dim */

static void tile_redraw(drawing *dr, game_drawstate *ds, int tx, int ty,
                        int dir, int dirp, int num, unsigned int f,
                        double angle_offset, int print_ink)
{
    int cb = TILE_SIZE / 16, textsz;
    char buf[20];
    int arrowcol, sarrowcol, setcol, textcol;
    int acx, acy, asz, empty = 0;

    if (num == 0 && !(f & F_ARROW_POINT) && !(f & F_ARROW_INPOINT)) {
        empty = 1;
        /*
         * We don't display text in empty cells: typically these are
         * signified by num=0. However, in some cases a cell could
         * have had the number 0 assigned to it if the user made an
         * error (e.g. tried to connect a chain of length 5 to the
         * immutable number 4) so we _do_ display the 0 if the cell
         * has a link in or a link out.
         */
    }

    /* Calculate colours. */

    if (print_ink >= 0) {
	/*
	 * We're printing, so just do everything in black.
	 */
	arrowcol = textcol = print_ink;
	setcol = sarrowcol = -1;       /* placate optimiser */
    } else {

	setcol = empty ? COL_BACKGROUND : num2col(ds, num);

#define dim(fg,bg) ( \
      (bg)==COL_BACKGROUND ? COL_ARROW_BG_DIM : \
      (bg) + COL_D0 - COL_B0 \
    )

#define mid(fg,bg) ( \
      (fg)==COL_NUMBER_SET ? COL_NUMBER_SET_MID : \
      (bg) + COL_M0 - COL_B0 \
    )

#define dimbg(bg) ( \
      (bg)==COL_BACKGROUND ? COL_BACKGROUND : \
      (bg) + COL_X0 - COL_B0 \
    )

	if (f & F_DRAG_SRC) arrowcol = COL_DRAG_ORIGIN;
	else if (f & F_DIM) arrowcol = dim(COL_ARROW, setcol);
	else if (f & F_ARROW_POINT) arrowcol = mid(COL_ARROW, setcol);
	else arrowcol = COL_ARROW;

	if ((f & F_ERROR) && !(f & F_IMMUTABLE)) textcol = COL_ERROR;
	else {
	    if (f & F_IMMUTABLE) textcol = COL_NUMBER_SET;
	    else textcol = COL_NUMBER;

	    if (f & F_DIM) textcol = dim(textcol, setcol);
	    else if (((f & F_ARROW_POINT) || num==ds->n) &&
		     ((f & F_ARROW_INPOINT) || num==1))
		textcol = mid(textcol, setcol);
	}

	if (f & F_DIM) sarrowcol = dim(COL_ARROW, setcol);
	else sarrowcol = COL_ARROW;
    }

    /* Clear tile background */

    if (print_ink < 0) {
	draw_rect(dr, tx, ty, TILE_SIZE, TILE_SIZE,
		  (f & F_DIM) ? dimbg(setcol) : setcol);
    }

    /* Draw large (outwards-pointing) arrow. */

    asz = ARROW_HALFSZ;         /* 'radius' of arrow/star. */
    acx = tx+TILE_SIZE/2+asz;   /* centre x */
    acy = ty+TILE_SIZE/2+asz;   /* centre y */

    if (num == ds->n && (f & F_IMMUTABLE))
        draw_star(dr, acx, acy, asz, 5, arrowcol, arrowcol, angle_offset);
    else
        draw_arrow_dir(dr, acx, acy, asz, dir, arrowcol, arrowcol, angle_offset);
    if (print_ink < 0 && (f & F_CUR))
        draw_rect_corners(dr, acx, acy, asz+1, COL_CURSOR);

    /* Draw dot iff this tile requires a predecessor and doesn't have one. */

    if (print_ink < 0) {
	acx = tx+TILE_SIZE/2-asz;
	acy = ty+TILE_SIZE/2+asz;

	if (!(f & F_ARROW_INPOINT) && num != 1) {
	    draw_circle(dr, acx, acy, asz / 4, sarrowcol, sarrowcol);
	}
    }

    /* Draw text (number or set). */

    if (!empty) {
        int set = (num <= 0) ? 0 : num / (ds->n+1);

        char *p = buf;
        if (set == 0 || num <= 0) {
            sprintf(buf, "%d", num);
        } else {
            int n = num % (ds->n+1);
            p += sizeof(buf) - 1;

            if (n != 0) {
                sprintf(buf, "+%d", n);  /* Just to get the length... */
                p -= strlen(buf);
                sprintf(p, "+%d", n);
            } else {
                *p = '\0';
            }
            do {
                set--;
                p--;
                *p = (char)((set % 26)+'a');
                set /= 26;
            } while (set);
        }
        textsz = min(2*asz, (TILE_SIZE - 2 * cb) / (int)strlen(p));
        draw_text(dr, tx + cb, ty + TILE_SIZE/4, FONT_VARIABLE, textsz,
                  ALIGN_VCENTRE | ALIGN_HLEFT, textcol, p);
    }

    if (print_ink < 0) {
	draw_rect_outline(dr, tx, ty, TILE_SIZE, TILE_SIZE, COL_GRID);
	draw_update(dr, tx, ty, TILE_SIZE, TILE_SIZE);
    }
}

static void draw_drag_indicator(drawing *dr, game_drawstate *ds,
                                game_state *state, game_ui *ui, int validdrag)
{
    int dir, w = ds->w, acol = COL_ARROW;
    int fx = FROMCOORD(ui->dx), fy = FROMCOORD(ui->dy);
    double ang;

    if (validdrag) {
        /* If we could move here, lock the arrow to the appropriate direction. */
        dir = ui->drag_is_from ? state->dirs[ui->sy*w+ui->sx] : state->dirs[fy*w+fx];

        ang = (2.0 * PI * dir) / 8.0; /* similar to calculation in draw_arrow_dir. */
    } else {
        /* Draw an arrow pointing away from/towards the origin cell. */
        int ox = COORD(ui->sx) + TILE_SIZE/2, oy = COORD(ui->sy) + TILE_SIZE/2;
        double tana, offset;
        double xdiff = fabs(ox - ui->dx), ydiff = fabs(oy - ui->dy);

        if (xdiff == 0) {
            ang = (oy > ui->dy) ? 0.0F : PI;
        } else if (ydiff == 0) {
            ang = (ox > ui->dx) ? 3.0F*PI/2.0F : PI/2.0F;
        } else {
            if (ui->dx > ox && ui->dy < oy) {
                tana = xdiff / ydiff;
                offset = 0.0F;
            } else if (ui->dx > ox && ui->dy > oy) {
                tana = ydiff / xdiff;
                offset = PI/2.0F;
            } else if (ui->dx < ox && ui->dy > oy) {
                tana = xdiff / ydiff;
                offset = PI;
            } else {
                tana = ydiff / xdiff;
                offset = 3.0F * PI / 2.0F;
            }
            ang = atan(tana) + offset;
        }

        if (!ui->drag_is_from) ang += PI; /* point to origin, not away from. */

    }
    draw_arrow(dr, ui->dx, ui->dy, ARROW_HALFSZ, ang, acol, acol);
}

static void game_redraw(drawing *dr, game_drawstate *ds, game_state *oldstate,
			game_state *state, int dir, game_ui *ui,
			float animtime, float flashtime)
{
    int x, y, i, w = ds->w, dirp, force = 0;
    unsigned int f;
    double angle_offset = 0.0;
    game_state *postdrop = NULL;

    if (flashtime > 0.0F)
        angle_offset = 2.0 * PI * (flashtime / FLASH_SPIN);
    if (angle_offset != ds->angle_offset) {
        ds->angle_offset = angle_offset;
        force = 1;
    }

    if (ds->dragging) {
        assert(ds->dragb);
        blitter_load(dr, ds->dragb, ds->dx, ds->dy);
        draw_update(dr, ds->dx, ds->dy, BLITTER_SIZE, BLITTER_SIZE);
        ds->dragging = FALSE;
    }

    /* If an in-progress drag would make a valid move if finished, we
     * reflect that move in the board display. We let interpret_move do
     * most of the heavy lifting for us: we have to copy the game_ui so
     * as not to stomp on the real UI's drag state. */
    if (ui->dragging) {
        game_ui uicopy = *ui;
        char *movestr = interpret_move(state, &uicopy, ds, ui->dx, ui->dy, LEFT_RELEASE);

        if (movestr != NULL && strcmp(movestr, "") != 0) {
            postdrop = execute_move(state, movestr);
            sfree(movestr);

            state = postdrop;
        }
    }

    if (!ds->started) {
        int aw = TILE_SIZE * state->w;
        int ah = TILE_SIZE * state->h;
        draw_rect(dr, 0, 0, aw + 2 * BORDER, ah + 2 * BORDER, COL_BACKGROUND);
        draw_rect_outline(dr, BORDER - 1, BORDER - 1, aw + 2, ah + 2, COL_GRID);
        draw_update(dr, 0, 0, aw + 2 * BORDER, ah + 2 * BORDER);
    }
    for (x = 0; x < state->w; x++) {
        for (y = 0; y < state->h; y++) {
            i = y*w + x;
            f = 0;
            dirp = -1;

            if (ui->cshow && x == ui->cx && y == ui->cy)
                f |= F_CUR;

            if (ui->dragging) {
                if (x == ui->sx && y == ui->sy)
                    f |= F_DRAG_SRC;
                else if (ui->drag_is_from) {
                    if (!ispointing(state, ui->sx, ui->sy, x, y))
                        f |= F_DIM;
                } else {
                    if (!ispointing(state, x, y, ui->sx, ui->sy))
                        f |= F_DIM;
                }
            }

            if (state->impossible ||
                state->nums[i] < 0 || state->flags[i] & FLAG_ERROR)
                f |= F_ERROR;
            if (state->flags[i] & FLAG_IMMUTABLE)
                f |= F_IMMUTABLE;

            if (state->next[i] != -1)
                f |= F_ARROW_POINT;

            if (state->prev[i] != -1) {
                /* Currently the direction here is from our square _back_
                 * to its previous. We could change this to give the opposite
                 * sense to the direction. */
                f |= F_ARROW_INPOINT;
                dirp = whichdir(x, y, state->prev[i]%w, state->prev[i]/w);
            }

            if (state->nums[i] != ds->nums[i] ||
                f != ds->f[i] || dirp != ds->dirp[i] ||
                force || !ds->started) {
                tile_redraw(dr, ds,
                            BORDER + x * TILE_SIZE,
                            BORDER + y * TILE_SIZE,
                            state->dirs[i], dirp, state->nums[i], f,
                            angle_offset, -1);
                ds->nums[i] = state->nums[i];
                ds->f[i] = f;
                ds->dirp[i] = dirp;
            }
        }
    }
    if (ui->dragging) {
        ds->dragging = TRUE;
        ds->dx = ui->dx - BLITTER_SIZE/2;
        ds->dy = ui->dy - BLITTER_SIZE/2;
        blitter_save(dr, ds->dragb, ds->dx, ds->dy);

        draw_drag_indicator(dr, ds, state, ui, postdrop ? 1 : 0);
    }
    if (postdrop) free_game(postdrop);
    if (!ds->started) ds->started = TRUE;
}

static float game_anim_length(game_state *oldstate, game_state *newstate,
			      int dir, game_ui *ui)
{
    return 0.0F;
}

static float game_flash_length(game_state *oldstate, game_state *newstate,
			       int dir, game_ui *ui)
{
    if (!oldstate->completed &&
        newstate->completed && !newstate->used_solve)
        return FLASH_SPIN;
    else
        return 0.0F;
}

static int game_status(game_state *state)
{
    return state->completed ? +1 : 0;
}

static int game_timing_state(game_state *state, game_ui *ui)
{
    return TRUE;
}

#ifndef NO_PRINTING
static void game_print_size(game_params *params, float *x, float *y)
{
    int pw, ph;

    game_compute_size(params, 1300, &pw, &ph);
    *x = pw / 100.0F;
    *y = ph / 100.0F;
}

static void game_print(drawing *dr, game_state *state, int tilesize)
{
    int ink = print_mono_colour(dr, 0);
    int x, y;

    /* Fake up just enough of a drawstate */
    game_drawstate ads, *ds = &ads;
    ds->tilesize = tilesize;
    ds->n = state->n;

    /*
     * Border and grid.
     */
    print_line_width(dr, TILE_SIZE / 40);
    for (x = 1; x < state->w; x++)
	draw_line(dr, COORD(x), COORD(0), COORD(x), COORD(state->h), ink);
    for (y = 1; y < state->h; y++)
	draw_line(dr, COORD(0), COORD(y), COORD(state->w), COORD(y), ink);
    print_line_width(dr, 2*TILE_SIZE / 40);
    draw_rect_outline(dr, COORD(0), COORD(0), TILE_SIZE*state->w,
		      TILE_SIZE*state->h, ink);

    /*
     * Arrows and numbers.
     */
    print_line_width(dr, 0);
    for (y = 0; y < state->h; y++)
	for (x = 0; x < state->w; x++)
	    tile_redraw(dr, ds, COORD(x), COORD(y), state->dirs[y*state->w+x],
			0, state->nums[y*state->w+x], 0, 0.0, ink);
}
#endif

#ifdef COMBINED
#define thegame signpost
#endif

const struct game thegame = {
    "Signpost", "games.signpost", "signpost",
    default_params,
    game_fetch_preset,
    decode_params,
    encode_params,
    free_params,
    dup_params,
    TRUE, game_configure, custom_params,
    validate_params,
    new_game_desc,
    validate_desc,
    new_game,
    dup_game,
    free_game,
    TRUE, solve_game,
    TRUE, game_can_format_as_text_now, game_text_format,
    new_ui,
    free_ui,
    encode_ui,
    decode_ui,
    game_changed_state,
    interpret_move,
    execute_move,
    PREFERRED_TILE_SIZE, game_compute_size, game_set_size,
    game_colours,
    game_new_drawstate,
    game_free_drawstate,
    game_redraw,
    game_anim_length,
    game_flash_length,
    game_status,
<<<<<<< HEAD
#ifndef NO_PRINTING
=======
>>>>>>> ce27e313
    TRUE, FALSE, game_print_size, game_print,
#endif
    FALSE,			       /* wants_statusbar */
    FALSE, game_timing_state,
    REQUIRE_RBUTTON,		       /* flags */
};

#ifdef STANDALONE_SOLVER

#include <time.h>
#include <stdarg.h>

const char *quis = NULL;
int verbose = 0;

void usage(FILE *out) {
    fprintf(out, "usage: %s [--stdin] [--soak] [--seed SEED] <params>|<game id>\n", quis);
}

static void cycle_seed(char **seedstr, random_state *rs)
{
    char newseed[16];
    int j;

    newseed[15] = '\0';
    newseed[0] = '1' + (char)random_upto(rs, 9);
    for (j = 1; j < 15; j++)
        newseed[j] = '0' + (char)random_upto(rs, 10);
    sfree(*seedstr);
    *seedstr = dupstr(newseed);
}

static void start_soak(game_params *p, char *seedstr)
{
    time_t tt_start, tt_now, tt_last;
    char *desc, *aux;
    random_state *rs;
    long n = 0, nnums = 0, i;
    game_state *state;

    tt_start = tt_now = time(NULL);
    printf("Soak-generating a %dx%d grid.\n", p->w, p->h);

    while (1) {
       rs = random_new(seedstr, strlen(seedstr));
       desc = thegame.new_desc(p, rs, &aux, 0);

       state = thegame.new_game(NULL, p, desc);
       for (i = 0; i < state->n; i++) {
           if (state->flags[i] & FLAG_IMMUTABLE)
               nnums++;
       }
       thegame.free_game(state);

       sfree(desc);
       cycle_seed(&seedstr, rs);
       random_free(rs);

       n++;
       tt_last = time(NULL);
       if (tt_last > tt_now) {
           tt_now = tt_last;
           printf("%ld total, %3.1f/s, %3.1f nums/grid (%3.1f%%).\n",
                  n,
                  (double)n / ((double)tt_now - tt_start),
                  (double)nnums / (double)n,
                  ((double)nnums * 100.0) / ((double)n * (double)p->w * (double)p->h) );
       }
    }
}

static void process_desc(char *id)
{
    char *desc, *err, *solvestr;
    game_params *p;
    game_state *s;

    printf("%s\n  ", id);

    desc = strchr(id, ':');
    if (!desc) {
        fprintf(stderr, "%s: expecting game description.", quis);
        exit(1);
    }

    *desc++ = '\0';

    p = thegame.default_params();
    thegame.decode_params(p, id);
    err = thegame.validate_params(p, 1);
    if (err) {
        fprintf(stderr, "%s: %s", quis, err);
        thegame.free_params(p);
        return;
    }

    err = thegame.validate_desc(p, desc);
    if (err) {
        fprintf(stderr, "%s: %s\nDescription: %s\n", quis, err, desc);
        thegame.free_params(p);
        return;
    }

    s = thegame.new_game(NULL, p, desc);

    solvestr = thegame.solve(s, s, NULL, &err);
    if (!solvestr)
        fprintf(stderr, "%s\n", err);
    else
        printf("Puzzle is soluble.\n");

    thegame.free_game(s);
    thegame.free_params(p);
}

int main(int argc, const char *argv[])
{
    char *id = NULL, *desc, *err, *aux = NULL;
    int soak = 0, verbose = 0, stdin_desc = 0, n = 1, i;
    char *seedstr = NULL, newseed[16];

    setvbuf(stdout, NULL, _IONBF, 0);

    quis = argv[0];
    while (--argc > 0) {
        char *p = (char*)(*++argv);
        if (!strcmp(p, "-v") || !strcmp(p, "--verbose"))
            verbose = 1;
        else if (!strcmp(p, "--stdin"))
            stdin_desc = 1;
        else if (!strcmp(p, "-e") || !strcmp(p, "--seed")) {
            seedstr = dupstr(*++argv);
            argc--;
        } else if (!strcmp(p, "-n") || !strcmp(p, "--number")) {
            n = atoi(*++argv);
            argc--;
        } else if (!strcmp(p, "-s") || !strcmp(p, "--soak")) {
            soak = 1;
        } else if (*p == '-') {
            fprintf(stderr, "%s: unrecognised option `%s'\n", argv[0], p);
            usage(stderr);
            exit(1);
        } else {
            id = p;
        }
    }

    sprintf(newseed, "%lu", time(NULL));
    seedstr = dupstr(newseed);

    if (id || !stdin_desc) {
        if (id && strchr(id, ':')) {
            /* Parameters and description passed on cmd-line:
             * try and solve it. */
            process_desc(id);
        } else {
            /* No description passed on cmd-line: decode parameters
             * (with optional seed too) */

            game_params *p = thegame.default_params();

            if (id) {
                char *cmdseed = strchr(id, '#');
                if (cmdseed) {
                    *cmdseed++ = '\0';
                    sfree(seedstr);
                    seedstr = dupstr(cmdseed);
                }

                thegame.decode_params(p, id);
            }

            err = thegame.validate_params(p, 1);
            if (err) {
                fprintf(stderr, "%s: %s", quis, err);
                thegame.free_params(p);
                exit(1);
            }

            /* We have a set of valid parameters; either soak with it
             * or generate a single game description and print to stdout. */
            if (soak)
                start_soak(p, seedstr);
            else {
                char *pstring = thegame.encode_params(p, 0);

                for (i = 0; i < n; i++) {
                    random_state *rs = random_new(seedstr, strlen(seedstr));

                    if (verbose) printf("%s#%s\n", pstring, seedstr);
                    desc = thegame.new_desc(p, rs, &aux, 0);
                    printf("%s:%s\n", pstring, desc);
                    sfree(desc);

                    cycle_seed(&seedstr, rs);

                    random_free(rs);
                }

                sfree(pstring);
            }
            thegame.free_params(p);
        }
    }

    if (stdin_desc) {
        char buf[4096];

        while (fgets(buf, sizeof(buf), stdin)) {
	    buf[strcspn(buf, "\r\n")] = '\0';
            process_desc(buf);
        }
    }
    sfree(seedstr);

    return 0;
}

#endif


/* vim: set shiftwidth=4 tabstop=8: */<|MERGE_RESOLUTION|>--- conflicted
+++ resolved
@@ -2235,10 +2235,7 @@
     game_anim_length,
     game_flash_length,
     game_status,
-<<<<<<< HEAD
 #ifndef NO_PRINTING
-=======
->>>>>>> ce27e313
     TRUE, FALSE, game_print_size, game_print,
 #endif
     FALSE,			       /* wants_statusbar */
